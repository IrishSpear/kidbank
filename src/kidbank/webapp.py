--- conflicted
+++ resolved
@@ -134,7 +134,7 @@
     achieved_at: Optional[datetime] = None
 
 
-<<<<<<< HEAD
+ codex/add-payout-button-features-and-enhancements-jq7osw
 class PeerRequest(SQLModel, table=True):
     id: Optional[int] = Field(default=None, primary_key=True)
     requester_kid: str
@@ -147,8 +147,8 @@
     resolved_by: Optional[str] = None
 
 
-=======
->>>>>>> f096c91a
+
+main
 class Certificate(SQLModel, table=True):
     id: Optional[int] = Field(default=None, primary_key=True)
     kid_id: str
@@ -240,11 +240,11 @@
             );
             """
         )
-<<<<<<< HEAD
+        codex/add-payout-button-features-and-enhancements-jq7osw
         if not _column_exists(raw, "certificate", "matured_at"):
             raw.execute("ALTER TABLE certificate ADD COLUMN matured_at TEXT;")
-=======
->>>>>>> f096c91a
+      
+        main
         raw.execute(
             """
             CREATE TABLE IF NOT EXISTS investmenttx (
