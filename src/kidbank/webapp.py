"""FastAPI frontend for the KidBank playground project.

This module bundles a self-contained web UI that exposes the rich KidBank
feature set (chores, allowances, investing simulator, prizes, ledgers, etc.)
using SQLite for persistence.  It mirrors the functional requirements from the
reference snippet provided by the user while fitting into the existing Python
package so that it can be deployed in a Debian-based Proxmox LXC container with
minimal effort.

The implementation intentionally keeps the code in a single module so it can be
Easily served with ``uvicorn kidbank.webapp:app``.  For larger deployments the
components could be split into packages, but a single module keeps installation
straight-forward for the target environment.
"""

from __future__ import annotations

import base64
import calendar
import csv
import hashlib
import hmac
import io
import json
import math
import os
import re
import sqlite3
import statistics
import textwrap
from dataclasses import dataclass, field
from decimal import Decimal, ROUND_HALF_UP
from datetime import date, datetime, timedelta
from html import escape as html_escape
from typing import Any, Callable, Dict, Iterable, List, Literal, Optional, Sequence, Set, Tuple
from urllib.error import HTTPError, URLError
from urllib.parse import quote
from urllib.request import Request as URLRequest, urlopen

from dotenv import load_dotenv
from fastapi import FastAPI, Form, Query, Request
from fastapi.responses import HTMLResponse, RedirectResponse, StreamingResponse, JSONResponse, Response
from sqlalchemy import inspect
from sqlalchemy.exc import OperationalError, ProgrammingError
from sqlmodel import Field, Session, SQLModel, create_engine, desc, select
from starlette.middleware.sessions import SessionMiddleware

load_dotenv()

# ---------------------------------------------------------------------------
# Configuration
# ---------------------------------------------------------------------------
MOM_PIN = os.environ.get("MOM_PIN", "1022")
DAD_PIN = os.environ.get("DAD_PIN", "2097")
SESSION_SECRET = os.environ.get("SESSION_SECRET", "change-this-session-secret")
SQLITE_FILE_NAME = os.environ.get("KIDBANK_SQLITE", "kidbank.db")
DEFAULT_PARENT_ROLES: Tuple[str, ...] = ("mom", "dad")
DEFAULT_PARENT_LABELS: Dict[str, str] = {"mom": "Mom", "dad": "Dad"}
EXTRA_PARENT_ADMINS_KEY = "parent_admins"
GLOBAL_CHORE_TYPES: Tuple[str, ...] = ("daily", "weekly", "monthly")
DEFAULT_GLOBAL_CHORE_TYPE = "daily"
PWA_CACHE_NAME = "kidbank-shell-v1"
PWA_SHELL_PATHS: Tuple[str, ...] = (
    "/",
    "/kid",
    "/admin",
    "/admin/login",
    "/manifest.webmanifest",
    "/pwa-icon.svg",
    "/offline",
)
PWA_ICON_SVG = """
<svg xmlns='http://www.w3.org/2000/svg' viewBox='0 0 128 128'>
  <defs>
    <linearGradient id='grad' x1='0' x2='1' y1='0' y2='1'>
      <stop offset='0%' stop-color='#2563eb'/>
      <stop offset='100%' stop-color='#1d4ed8'/>
    </linearGradient>
  </defs>
  <rect width='128' height='128' rx='28' ry='28' fill='url(#grad)'/>
  <text x='64' y='82' font-size='64' font-family='Roboto, Arial, sans-serif' font-weight='700' fill='#f8fafc' text-anchor='middle'>K</text>
</svg>
"""
SERVICE_WORKER_JS = (
    textwrap.dedent(
        """
        const CACHE_NAME = '__CACHE_NAME__';
        const OFFLINE_URLS = __OFFLINE_URLS__;

        self.addEventListener('install', event => {
          event.waitUntil(
            caches.open(CACHE_NAME).then(cache => cache.addAll(OFFLINE_URLS)).then(() => self.skipWaiting())
          );
        });

        self.addEventListener('activate', event => {
          event.waitUntil(
            caches.keys().then(keys => Promise.all(keys.filter(key => key !== CACHE_NAME).map(key => caches.delete(key))))
          );
          self.clients.claim();
        });

        async function fetchAndCache(request) {
          try {
            const response = await fetch(request);
            if (!response || response.status !== 200 || response.type !== 'basic') {
              return response;
            }
            const clone = response.clone();
            caches.open(CACHE_NAME).then(cache => cache.put(request, clone));
            return response;
          } catch (error) {
            throw error;
          }
        }

        self.addEventListener('fetch', event => {
          if (event.request.method !== 'GET') {
            return;
          }
          const request = event.request;
          const url = new URL(request.url);
          if (request.mode === 'navigate') {
            event.respondWith(
              fetchAndCache(request).catch(() => caches.match(request).then(resp => resp || caches.match('/offline')))
            );
            return;
          }
          if (OFFLINE_URLS.includes(url.pathname)) {
            event.respondWith(
              caches.match(request).then(resp => resp || fetchAndCache(request))
            );
            return;
          }
          event.respondWith(
            fetchAndCache(request).catch(() => caches.match(request))
          );
        });
        """
    )
    .strip()
    .replace("__CACHE_NAME__", PWA_CACHE_NAME)
    .replace("__OFFLINE_URLS__", json.dumps(list(PWA_SHELL_PATHS)))
)


REMEMBER_COOKIE_NAME = "kid_remember"
REMEMBER_NAME_COOKIE = "kid_remember_name"
REMEMBER_COOKIE_LIFETIME = timedelta(days=30)
REMEMBER_COOKIE_MAX_AGE = int(REMEMBER_COOKIE_LIFETIME.total_seconds())


# ---------------------------------------------------------------------------
# FastAPI application setup
# ---------------------------------------------------------------------------
app = FastAPI(title="Kid Bank")
app.add_middleware(
    SessionMiddleware,
    secret_key=SESSION_SECRET,
    same_site="lax",
    max_age=None,
)


_time_provider: Callable[[], datetime] = datetime.now


def now_local() -> datetime:
    """Return naive local time using the configured provider."""

    return _time_provider()


# ---------------------------------------------------------------------------
# Database models
# ---------------------------------------------------------------------------
engine = create_engine(
    f"sqlite:///{SQLITE_FILE_NAME}",
    echo=False,
    connect_args={"check_same_thread": False},
)

# Ensure fresh metadata when re-importing in test contexts.
SQLModel.metadata.clear()


if getattr(Session.__init__, "__name__", "") != "_session_init_no_expire":
    _SESSION_INIT = Session.__init__

    def _session_init_no_expire(self, *args: Any, **kwargs: Any) -> None:  # pragma: no cover - simple wrapper
        if "expire_on_commit" not in kwargs:
            kwargs["expire_on_commit"] = False
        _SESSION_INIT(self, *args, **kwargs)

    Session.__init__ = _session_init_no_expire  # type: ignore[assignment]


class Child(SQLModel, table=True):
    id: Optional[int] = Field(default=None, primary_key=True)
    kid_id: str
    name: str
    balance_cents: int = 0
    kid_pin: Optional[str] = ""
    allowance_cents: int = 0
    notes: Optional[str] = None
    streak_days: int = 0
    badges: Optional[str] = ""
    level: int = 1
    total_points: int = 0
    last_chore_date: Optional[date] = None
    created_at: datetime = Field(default_factory=datetime.utcnow)
    updated_at: datetime = Field(default_factory=datetime.utcnow)


class Event(SQLModel, table=True):
    id: Optional[int] = Field(default=None, primary_key=True)
    child_id: str
    change_cents: int
    reason: str
    timestamp: datetime = Field(default_factory=datetime.utcnow)


class MoneyRequest(SQLModel, table=True):
    id: Optional[int] = Field(default=None, primary_key=True)
    from_kid_id: str
    to_kid_id: str
    amount_cents: int
    reason: str = ""
    status: str = "pending"  # pending|accepted|declined
    created_at: datetime = Field(default_factory=datetime.utcnow)
    resolved_at: Optional[datetime] = None


class Prize(SQLModel, table=True):
    id: Optional[int] = Field(default=None, primary_key=True)
    name: str
    cost_cents: int
    notes: Optional[str] = None
    created_at: datetime = Field(default_factory=datetime.utcnow)


ChoreType = Literal["daily", "weekly", "special", "global"]


class Chore(SQLModel, table=True):
    id: Optional[int] = Field(default=None, primary_key=True)
    kid_id: str
    name: str
    type: str  # daily|weekly|special|global
    award_cents: int
    notes: Optional[str] = None
    active: bool = True
    start_date: Optional[date] = None
    end_date: Optional[date] = None
    max_claimants: int = 1
    weekdays: Optional[str] = None
    specific_dates: Optional[str] = None
    created_at: datetime = Field(default_factory=datetime.utcnow)


class ChoreInstance(SQLModel, table=True):
    id: Optional[int] = Field(default=None, primary_key=True)
    chore_id: int
    period_key: str  # daily: YYYY-MM-DD; weekly: <SundayISO>-WEEK; special: SPECIAL
    status: str = "available"  # available|pending|paid
    completed_at: Optional[datetime] = None
    paid_event_id: Optional[int] = None
    created_at: datetime = Field(default_factory=datetime.utcnow)


MARKETPLACE_STATUS_OPEN = "open"
MARKETPLACE_STATUS_CLAIMED = "claimed"
<<<<<<< HEAD
MARKETPLACE_STATUS_SUBMITTED = "submitted"
MARKETPLACE_STATUS_COMPLETED = "completed"
MARKETPLACE_STATUS_CANCELLED = "cancelled"
MARKETPLACE_STATUS_REJECTED = "rejected"
=======
MARKETPLACE_STATUS_COMPLETED = "completed"
MARKETPLACE_STATUS_CANCELLED = "cancelled"
>>>>>>> 884c8e39


class MarketplaceListing(SQLModel, table=True):
    id: Optional[int] = Field(default=None, primary_key=True)
    owner_kid_id: str
    chore_id: int
    chore_name: str
    chore_award_cents: int
    offer_cents: int
    status: str = Field(default=MARKETPLACE_STATUS_OPEN)
    claimed_by: Optional[str] = None
    created_at: datetime = Field(default_factory=datetime.utcnow)
    claimed_at: Optional[datetime] = None
<<<<<<< HEAD
    submitted_at: Optional[datetime] = None
    completed_at: Optional[datetime] = None
    cancelled_at: Optional[datetime] = None
    final_payout_cents: Optional[int] = None
    payout_note: Optional[str] = None
    resolved_by: Optional[str] = None
    payout_event_id: Optional[int] = None
=======
    completed_at: Optional[datetime] = None
    cancelled_at: Optional[datetime] = None
>>>>>>> 884c8e39


class MetaKV(SQLModel, table=True):
    k: str = Field(primary_key=True)
    v: str


class Goal(SQLModel, table=True):
    id: Optional[int] = Field(default=None, primary_key=True)
    kid_id: str
    name: str
    target_cents: int
    saved_cents: int = 0
    created_at: datetime = Field(default_factory=datetime.utcnow)
    achieved_at: Optional[datetime] = None


class Certificate(SQLModel, table=True):
    id: Optional[int] = Field(default=None, primary_key=True)
    kid_id: str
    principal_cents: int
    rate_bps: int
    term_months: int
    term_days: int = 0
    opened_at: datetime = Field(default_factory=datetime.utcnow)
    matured_at: Optional[datetime] = None
    penalty_days: int = 0


class Investment(SQLModel, table=True):
    id: Optional[int] = Field(default=None, primary_key=True)
    kid_id: str
    fund: str = "SP500"
    shares: float = 0.0


class InvestmentTx(SQLModel, table=True):
    id: Optional[int] = Field(default=None, primary_key=True)
    kid_id: str
    fund: str = "SP500"
    ts: datetime = Field(default_factory=datetime.utcnow)
    tx_type: str  # "buy" | "sell"
    shares: float
    price_cents: int
    amount_cents: int
    realized_pl_cents: int = 0


class MarketInstrument(SQLModel, table=True):
    id: Optional[int] = Field(default=None, primary_key=True)
    symbol: str
    name: str
    kind: str = "stock"  # stock|crypto
    created_at: datetime = Field(default_factory=datetime.utcnow)


class KidMarketInstrument(SQLModel, table=True):
    id: Optional[int] = Field(default=None, primary_key=True)
    kid_id: str
    symbol: str
    created_at: datetime = Field(default_factory=datetime.utcnow)


class GlobalChoreClaim(SQLModel, table=True):
    id: Optional[int] = Field(default=None, primary_key=True)
    chore_id: int
    kid_id: str
    period_key: str
    status: str = "pending"  # pending|approved|rejected
    award_cents: int = 0
    submitted_at: datetime = Field(default_factory=datetime.utcnow)
    approved_at: Optional[datetime] = None
    approved_by: Optional[str] = None
    notes: Optional[str] = None


class Lesson(SQLModel, table=True):
    id: Optional[int] = Field(default=None, primary_key=True)
    title: str
    content_md: str
    summary: Optional[str] = None
    created_at: datetime = Field(default_factory=datetime.utcnow)


class Quiz(SQLModel, table=True):
    id: Optional[int] = Field(default=None, primary_key=True)
    lesson_id: int
    payload: str
    reward_cents: int = 0
    created_at: datetime = Field(default_factory=datetime.utcnow)


class QuizAttempt(SQLModel, table=True):
    id: Optional[int] = Field(default=None, primary_key=True)
    child_id: str
    quiz_id: int
    score: int = 0
    max_score: int = 0
    responses: Optional[str] = None
    created_at: datetime = Field(default_factory=datetime.utcnow)


GLOBAL_CHORE_KID_ID = "__GLOBAL__"
GLOBAL_CHORE_STATUS_PENDING = "pending"
GLOBAL_CHORE_STATUS_APPROVED = "approved"
GLOBAL_CHORE_STATUS_REJECTED = "rejected"

INSTRUMENT_KIND_STOCK = "stock"
INSTRUMENT_KIND_CRYPTO = "crypto"
DEFAULT_MARKET_SYMBOL = "SP500"

TIME_MODE_AUTO = "auto"
TIME_MODE_MANUAL = "manual"
TIME_META_MODE_KEY = "time_mode"
TIME_META_MANUAL_KEY = "time_manual_iso"
TIME_META_OFFSET_KEY = "time_offset_minutes"
TIME_META_MANUAL_REF_KEY = "time_manual_reference"


# ---------------------------------------------------------------------------
# Database initialisation & migrations
# ---------------------------------------------------------------------------
def create_db_and_tables() -> None:
    SQLModel.metadata.create_all(engine)


def _column_exists(conn: sqlite3.Connection, table: str, column: str) -> bool:
    cur = conn.execute(f"PRAGMA table_info({table});")
    return any(row[1] == column for row in cur.fetchall())


def _marketplace_error_needs_migration(exc: Exception) -> bool:
    message = str(exc).lower()
    return "marketplacelisting" in message and (
        "no such table" in message
        or "no such column" in message
        or "has no column" in message
    )


def _safe_marketplace_list(session: Session, query) -> List[MarketplaceListing]:
    try:
        return session.exec(query).all()
    except (sqlite3.OperationalError, OperationalError, ProgrammingError) as exc:
        if _marketplace_error_needs_migration(exc):
            run_migrations()
            try:
                return session.exec(query).all()
            except (sqlite3.OperationalError, OperationalError, ProgrammingError) as retry_exc:
                if _marketplace_error_needs_migration(retry_exc):
                    return []
                raise
        raise


def _safe_marketplace_first(session: Session, query) -> Optional[MarketplaceListing]:
    try:
        return session.exec(query).first()
    except (sqlite3.OperationalError, OperationalError, ProgrammingError) as exc:
        if _marketplace_error_needs_migration(exc):
            run_migrations()
            try:
                return session.exec(query).first()
            except (sqlite3.OperationalError, OperationalError, ProgrammingError) as retry_exc:
                if _marketplace_error_needs_migration(retry_exc):
                    return None
                raise
        raise


def run_migrations() -> None:
    raw = sqlite3.connect(SQLITE_FILE_NAME)
    try:
        if not _column_exists(raw, "child", "kid_pin"):
            raw.execute("ALTER TABLE child ADD COLUMN kid_pin TEXT DEFAULT '';")
        if not _column_exists(raw, "child", "allowance_cents"):
            raw.execute("ALTER TABLE child ADD COLUMN allowance_cents INTEGER DEFAULT 0;")
        if not _column_exists(raw, "child", "streak_days"):
            raw.execute("ALTER TABLE child ADD COLUMN streak_days INTEGER DEFAULT 0;")
        if not _column_exists(raw, "child", "badges"):
            raw.execute("ALTER TABLE child ADD COLUMN badges TEXT DEFAULT '';")
        if not _column_exists(raw, "child", "level"):
            raw.execute("ALTER TABLE child ADD COLUMN level INTEGER DEFAULT 1;")
        if not _column_exists(raw, "child", "total_points"):
            raw.execute("ALTER TABLE child ADD COLUMN total_points INTEGER DEFAULT 0;")
        if not _column_exists(raw, "child", "last_chore_date"):
            raw.execute("ALTER TABLE child ADD COLUMN last_chore_date TEXT;")
        if not _column_exists(raw, "chore", "start_date"):
            raw.execute("ALTER TABLE chore ADD COLUMN start_date TEXT;")
        if not _column_exists(raw, "chore", "end_date"):
            raw.execute("ALTER TABLE chore ADD COLUMN end_date TEXT;")
        if not _column_exists(raw, "choreinstance", "paid_event_id"):
            raw.execute("ALTER TABLE choreinstance ADD COLUMN paid_event_id INTEGER;")
        if not _column_exists(raw, "choreinstance", "created_at"):
            raw.execute("ALTER TABLE choreinstance ADD COLUMN created_at TEXT;")
        if not _column_exists(raw, "goal", "achieved_at"):
            raw.execute("ALTER TABLE goal ADD COLUMN achieved_at TEXT;")
        if not _column_exists(raw, "chore", "max_claimants"):
            raw.execute("ALTER TABLE chore ADD COLUMN max_claimants INTEGER DEFAULT 1;")
        if not _column_exists(raw, "chore", "weekdays"):
            raw.execute("ALTER TABLE chore ADD COLUMN weekdays TEXT;")
        if not _column_exists(raw, "chore", "specific_dates"):
            raw.execute("ALTER TABLE chore ADD COLUMN specific_dates TEXT;")
        if not _column_exists(raw, "certificate", "term_days"):
            raw.execute("ALTER TABLE certificate ADD COLUMN term_days INTEGER DEFAULT 0;")
            raw.execute(
                """
                UPDATE certificate
                SET term_days = (
                    CASE
                        WHEN term_months IS NULL OR term_months < 0 THEN 0
                        ELSE term_months * 30
                    END
                )
                WHERE IFNULL(term_days, 0) = 0;
                """
            )
        if not _column_exists(raw, "certificate", "penalty_days"):
            raw.execute("ALTER TABLE certificate ADD COLUMN penalty_days INTEGER DEFAULT 0;")
        raw.execute(
            """
            CREATE TABLE IF NOT EXISTS investment (
                id INTEGER PRIMARY KEY,
                kid_id TEXT,
                fund TEXT,
                shares REAL
            );
            """
        )
        raw.execute(
            """
            CREATE TABLE IF NOT EXISTS certificate (
                id INTEGER PRIMARY KEY,
                kid_id TEXT,
                principal_cents INTEGER,
                rate_bps INTEGER,
                term_months INTEGER,
                term_days INTEGER DEFAULT 0,
                opened_at TEXT,
                matured_at TEXT,
                penalty_days INTEGER DEFAULT 0
            );
            """
        )
        raw.execute(
            """
            CREATE TABLE IF NOT EXISTS investmenttx (
                id INTEGER PRIMARY KEY,
                kid_id TEXT,
                fund TEXT,
                ts TEXT,
                tx_type TEXT,
                shares REAL,
                price_cents INTEGER,
                amount_cents INTEGER,
                realized_pl_cents INTEGER
            );
            """
        )
        raw.execute(
            """
            CREATE TABLE IF NOT EXISTS marketinstrument (
                id INTEGER PRIMARY KEY,
                symbol TEXT,
                name TEXT,
                kind TEXT,
                created_at TEXT
            );
            """
        )
        raw.execute(
            """
            CREATE TABLE IF NOT EXISTS kidmarketinstrument (
                id INTEGER PRIMARY KEY,
                kid_id TEXT,
                symbol TEXT,
                created_at TEXT
            );
            """
        )
        raw.execute(
            """
            CREATE UNIQUE INDEX IF NOT EXISTS idx_kidmarketinstrument_kid_symbol
            ON kidmarketinstrument(kid_id, symbol);
            """
        )
        raw.execute(
            """
            INSERT OR IGNORE INTO kidmarketinstrument (kid_id, symbol, created_at)
            SELECT DISTINCT kid_id, UPPER(fund), CURRENT_TIMESTAMP
            FROM investment
            WHERE IFNULL(kid_id, '') != '' AND IFNULL(fund, '') != '';
            """
        )
        raw.execute(
            """
            CREATE TABLE IF NOT EXISTS globalchoreclaim (
                id INTEGER PRIMARY KEY,
                chore_id INTEGER,
                kid_id TEXT,
                period_key TEXT,
                status TEXT,
                award_cents INTEGER,
                submitted_at TEXT,
                approved_at TEXT,
                approved_by TEXT,
                notes TEXT
            );
            """
        )
        raw.execute(
            """
            CREATE TABLE IF NOT EXISTS lesson (
                id INTEGER PRIMARY KEY,
                title TEXT,
                content_md TEXT,
                summary TEXT,
                created_at TEXT
            );
            """
        )
        raw.execute(
            """
            CREATE TABLE IF NOT EXISTS quiz (
                id INTEGER PRIMARY KEY,
                lesson_id INTEGER,
                payload TEXT,
                reward_cents INTEGER DEFAULT 0,
                created_at TEXT
            );
            """
        )
        raw.execute(
            """
            CREATE TABLE IF NOT EXISTS quizattempt (
                id INTEGER PRIMARY KEY,
                child_id TEXT,
                quiz_id INTEGER,
                score INTEGER,
                max_score INTEGER,
                responses TEXT,
                created_at TEXT
            );
            """
        )
        raw.execute(
            """
            CREATE TABLE IF NOT EXISTS marketplacelisting (
                id INTEGER PRIMARY KEY,
                owner_kid_id TEXT,
                chore_id INTEGER,
                chore_name TEXT,
                chore_award_cents INTEGER,
                offer_cents INTEGER,
                status TEXT,
                claimed_by TEXT,
                created_at TEXT,
                claimed_at TEXT,
<<<<<<< HEAD
                submitted_at TEXT,
                completed_at TEXT,
                cancelled_at TEXT,
                final_payout_cents INTEGER,
                payout_note TEXT,
                resolved_by TEXT,
                payout_event_id INTEGER
=======
                completed_at TEXT,
                cancelled_at TEXT
>>>>>>> 884c8e39
            );
            """
        )
        raw.execute(
            """
            CREATE INDEX IF NOT EXISTS idx_marketplace_owner_status
            ON marketplacelisting(owner_kid_id, status);
            """
        )
        raw.execute(
            """
            CREATE INDEX IF NOT EXISTS idx_marketplace_status
            ON marketplacelisting(status);
            """
        )
<<<<<<< HEAD
        if not _column_exists(raw, "marketplacelisting", "submitted_at"):
            raw.execute(
                "ALTER TABLE marketplacelisting ADD COLUMN submitted_at TEXT;"
            )
        if not _column_exists(raw, "marketplacelisting", "final_payout_cents"):
            raw.execute(
                "ALTER TABLE marketplacelisting ADD COLUMN final_payout_cents INTEGER;"
            )
        if not _column_exists(raw, "marketplacelisting", "payout_note"):
            raw.execute(
                "ALTER TABLE marketplacelisting ADD COLUMN payout_note TEXT;"
            )
        if not _column_exists(raw, "marketplacelisting", "resolved_by"):
            raw.execute(
                "ALTER TABLE marketplacelisting ADD COLUMN resolved_by TEXT;"
            )
        if not _column_exists(raw, "marketplacelisting", "payout_event_id"):
            raw.execute(
                "ALTER TABLE marketplacelisting ADD COLUMN payout_event_id INTEGER;"
            )
=======
>>>>>>> 884c8e39
        raw.commit()
    finally:
        raw.close()


create_db_and_tables()
run_migrations()


# ---------------------------------------------------------------------------
# Money helpers
# ---------------------------------------------------------------------------
CD_RATE_KEY = "cd_rate_bps"
CD_PENALTY_DAYS_KEY = "cd_penalty_days"
DEFAULT_CD_RATE_BPS = 250
DEFAULT_CD_PENALTY_DAYS = 0
DEFAULT_CD_TERM_CODE = "12m"
CD_TERM_OPTIONS: List[Tuple[str, str, int]] = [
    ("7d", "1 week", 7),
    ("3m", "3 months", 90),
    ("6m", "6 months", 180),
    ("12m", "12 months", 360),
]
CD_TERM_LOOKUP: Dict[str, Tuple[str, int]] = {
    code: (label, days) for code, label, days in CD_TERM_OPTIONS
}


def _cd_rate_meta_key(term_code: str) -> str:
    return f"{CD_RATE_KEY}_{term_code.strip().lower()}"


def _cd_penalty_meta_key(term_code: str) -> str:
    return f"{CD_PENALTY_DAYS_KEY}_{term_code.strip().lower()}"


def usd(cents: int) -> str:
    try:
        return f"${(cents or 0) / 100:.2f}"
    except Exception:  # pragma: no cover - defensive fallback
        return "$0.00"


def dollars_value(cents: int) -> str:
    try:
        return f"{(cents or 0) / 100:.2f}"
    except Exception:  # pragma: no cover
        return "0.00"


def to_cents_from_dollars_str(raw: str, default: int = 0) -> int:
    raw = (raw or "").strip()
    if not raw:
        return default
    try:
        return int(round(float(raw) * 100))
    except Exception:
        return default


def percent_complete(saved: int, target: int) -> Optional[float]:
    if target <= 0:
        return None
    pct = (saved / target) * 100 if target else 0
    if pct < 0:
        pct = 0
    if pct > 100:
        pct = 100
    return pct


def format_percent(pct: Optional[float]) -> str:
    if pct is None:
        return "—"
    if pct <= 0:
        return "0%"
    if pct < 1:
        return f"{pct:.1f}%"
    if pct < 100:
        return f"{pct:.0f}%"
    return "100%"


def filter_events(
    events: Sequence[Event],
    *,
    search: str = "",
    direction: str = "all",
    kid_lookup: Optional[Dict[str, Child]] = None,
    kid_filter: str = "",
) -> List[Event]:
    normalized_direction = (direction or "all").lower()
    if normalized_direction not in {"all", "credit", "debit", "zero"}:
        normalized_direction = "all"
    normalized_kid = (kid_filter or "").strip().lower()
    raw_search = (search or "").strip().lower()
    tokens = [token for token in re.split(r"\s+", raw_search) if token] if raw_search else []
    amount_filters: List[Tuple[str, int]] = []
    text_tokens: List[str] = []
    amount_pattern = re.compile(r"^(>=|<=|>|<|=)?\$?(-?\d+(?:\.\d{1,2})?)$")
    for token in tokens:
        match = amount_pattern.match(token)
        if match:
            op = match.group(1) or "="
            try:
                cents_value = int(round(float(match.group(2)) * 100))
            except (TypeError, ValueError):
                text_tokens.append(token)
                continue
            amount_filters.append((op, cents_value))
        else:
            text_tokens.append(token)
    filtered: List[Event] = []
    for event in events:
        if normalized_kid and (event.child_id or "").lower() != normalized_kid:
            continue
        if normalized_direction == "credit" and event.change_cents <= 0:
            continue
        if normalized_direction == "debit" and event.change_cents >= 0:
            continue
        if normalized_direction == "zero" and event.change_cents != 0:
            continue
        if amount_filters:
            amount_match = True
            for op, cents in amount_filters:
                value = event.change_cents
                if op == ">" and not value > cents:
                    amount_match = False
                    break
                if op == "<" and not value < cents:
                    amount_match = False
                    break
                if op == ">=" and not value >= cents:
                    amount_match = False
                    break
                if op == "<=" and not value <= cents:
                    amount_match = False
                    break
                if op == "=" and value != cents:
                    amount_match = False
                    break
            if not amount_match:
                continue
        if text_tokens:
            haystack = [
                (event.reason or "").lower(),
                (event.reason or "").replace("_", " ").lower(),
                usd(event.change_cents).lower(),
                f"{event.change_cents/100:.2f}",
                event.timestamp.strftime("%Y-%m-%d %H:%M").lower(),
                event.timestamp.strftime("%Y-%m-%d").lower(),
            ]
            if event.child_id:
                haystack.append(event.child_id.lower())
                if kid_lookup and event.child_id in kid_lookup:
                    haystack.append(kid_lookup[event.child_id].name.lower())
            if not all(any(token in text for text in haystack) for token in text_tokens):
                continue
        filtered.append(event)
    return filtered


# ---------------------------------------------------------------------------
# Session helpers
# ---------------------------------------------------------------------------
def admin_role(request: Request) -> Optional[str]:
    return request.session.get("admin_role")


def admin_authed(request: Request) -> bool:
    return bool(admin_role(request))


def require_admin(request: Request) -> Optional[RedirectResponse]:
    if not admin_authed(request):
        return RedirectResponse("/admin/login", status_code=302)
    return None


def _remember_signature(payload: str) -> str:
    secret = SESSION_SECRET.encode("utf-8")
    return hmac.new(secret, payload.encode("utf-8"), hashlib.sha256).hexdigest()


def _encode_remember_token(kid_id: str, expires_at: datetime) -> str:
    payload = f"{kid_id}:{int(expires_at.timestamp())}"
    signature = _remember_signature(payload)
    token_raw = f"{payload}:{signature}".encode("utf-8")
    return base64.urlsafe_b64encode(token_raw).decode("utf-8")


def _decode_remember_token(token: str) -> Optional[Tuple[str, datetime]]:
    try:
        decoded = base64.urlsafe_b64decode(token.encode("utf-8")).decode("utf-8")
        kid_id, expires_raw, signature = decoded.split(":")
        payload = f"{kid_id}:{expires_raw}"
        expected = _remember_signature(payload)
        if not hmac.compare_digest(signature, expected):
            return None
        expires_at = datetime.fromtimestamp(int(expires_raw))
        if expires_at < datetime.utcnow():
            return None
        return kid_id, expires_at
    except Exception:
        return None


def kid_authed(request: Request) -> Optional[str]:
    cached = getattr(request.state, "_kid_authed_cache", None)
    if cached:
        return cached
    kid_id = request.session.get("kid_authed")
    if kid_id:
        request.state._kid_authed_cache = kid_id  # type: ignore[attr-defined]
        return kid_id
    token = request.cookies.get(REMEMBER_COOKIE_NAME)
    if not token:
        return None
    decoded = _decode_remember_token(token)
    if not decoded:
        return None
    remember_kid_id, _ = decoded
    with Session(engine) as session:
        child = session.exec(select(Child).where(Child.kid_id == remember_kid_id)).first()
        if not child:
            return None
    request.session["kid_authed"] = remember_kid_id
    request.state._kid_authed_cache = remember_kid_id  # type: ignore[attr-defined]
    return remember_kid_id


def require_kid(request: Request) -> Optional[RedirectResponse]:
    if not kid_authed(request):
        return RedirectResponse("/", status_code=302)
    return None


def set_kid_notice(request: Request, message: str, kind: str = "info") -> None:
    request.session["kid_notice"] = message
    request.session["kid_notice_kind"] = kind


def pop_kid_notice(request: Request) -> Tuple[Optional[str], str]:
    message = request.session.pop("kid_notice", None)
    kind = request.session.pop("kid_notice_kind", "info")
    return message, kind


def set_admin_notice(request: Request, message: str, kind: str = "info") -> None:
    request.session["admin_notice"] = message
    request.session["admin_notice_kind"] = kind


def pop_admin_notice(request: Request) -> Tuple[Optional[str], str]:
    message = request.session.pop("admin_notice", None)
    kind = request.session.pop("admin_notice_kind", "info")
    return message, kind


def current_route_with_query(request: Request) -> str:
    query = request.url.query
    return f"{request.url.path}?{query}" if query else request.url.path


@app.post("/ui/preferences")
def set_ui_preferences(
    request: Request,
    font: str = Form("default"),
    contrast: str = Form("standard"),
    redirect_to: str = Form("/"),
) -> RedirectResponse:
    font_pref = font if font in {"default", "dyslexic"} else "default"
    contrast_pref = contrast if contrast in {"standard", "high"} else "standard"
    request.session["ui_font"] = font_pref
    request.session["ui_contrast"] = contrast_pref
    target = redirect_to if redirect_to.startswith("/") else "/"
    return RedirectResponse(target, status_code=302)


# ---------------------------------------------------------------------------
# Styling helpers
# ---------------------------------------------------------------------------
def body_pref_attrs(request: Optional[Request] = None) -> str:
    classes = ["touch-friendly"]
    font_pref = "default"
    contrast_pref = "standard"
    if request is not None:
        font_pref = (request.session.get("ui_font") or "default").strip().lower()
        contrast_pref = (request.session.get("ui_contrast") or "standard").strip().lower()
    if font_pref == "dyslexic":
        classes.append("font-dyslexic")
    if contrast_pref == "high":
        classes.append("theme-high-contrast")
    attrs = [f"class='{' '.join(classes)}'", f"data-font='{font_pref}'", f"data-contrast='{contrast_pref}'", "data-shell='kidbank'"]
    return " ".join(attrs)


def preference_controls_html(request: Request) -> str:
    font_pref = (request.session.get("ui_font") or "default").strip().lower()
    contrast_pref = (request.session.get("ui_contrast") or "standard").strip().lower()
    redirect_target = html_escape(current_route_with_query(request))

    def pref_form(font_value: str, contrast_value: str, label: str, active: bool) -> str:
        return (
            "<form method='post' action='/ui/preferences' class='ui-pref-form'>"
            + f"<input type='hidden' name='redirect_to' value='{redirect_target}'>"
            + f"<input type='hidden' name='font' value='{font_value}'>"
            + f"<input type='hidden' name='contrast' value='{contrast_value}'>"
            + f"<button type='submit' aria-pressed='{str(active).lower()}'>{label}</button>"
            + "</form>"
        )

    controls = ["<div class='ui-pref-group' role='group' aria-label='Display preferences'>"]
    controls.append("<span class='muted' style='font-size:13px;'>Font:</span>")
    controls.append(
        pref_form("default", contrast_pref, "Standard", active=font_pref != "dyslexic")
    )
    controls.append(
        pref_form("dyslexic", contrast_pref, "Dyslexic", active=font_pref == "dyslexic")
    )
    controls.append("<span class='muted' style='font-size:13px;'>Contrast:</span>")
    controls.append(
        pref_form(font_pref, "standard", "Standard", active=contrast_pref != "high")
    )
    controls.append(
        pref_form(font_pref, "high", "High contrast", active=contrast_pref == "high")
    )
    controls.append("</div>")
    return "".join(controls)


def service_worker_registration() -> str:
    return """
    <script>
      if ('serviceWorker' in navigator) {
        window.addEventListener('load', function() {
          navigator.serviceWorker.register('/service-worker.js').catch(function() {
            console.warn('Service worker registration failed.');
          });
        });
      }
    </script>
    """


def base_styles() -> str:
    return """
    <style>
      :root{
        --bg:#0b1220; --card:#111827; --muted:#9aa4b2; --accent:#2563eb;
        --good:#16a34a; --bad:#dc2626; --text:#e5e7eb;
      }
      @media (prefers-color-scheme: light){
        :root{ --bg:#f7fafc; --card:#ffffff; --muted:#64748b; --accent:#2563eb; --text:#0f172a; }
      }
      html, body { overflow-x: hidden; }
      th, td, button, a, input { overflow-wrap:anywhere; word-break:break-word; }
      body{
        font-family: system-ui,-apple-system,Segoe UI,Roboto,Arial;
        background:var(--bg); color:var(--text);
        max-width:1320px;
        margin:24px auto;
        padding:0 16px;
      }
      .layout{display:grid; grid-template-columns:220px 1fr; gap:16px; align-items:flex-start;}
      .layout .content{min-width:0;}
      .sidebar{display:flex; flex-direction:column; gap:6px; position:sticky; top:24px;}
      .sidebar a{display:block; padding:10px 12px; border-radius:10px; text-decoration:none; color:var(--text); background:rgba(255,255,255,0.04); transition:filter .15s ease, transform .15s ease;}
      .sidebar a:hover{filter:brightness(1.05); transform:translateX(2px);}
      .sidebar a.active{background:var(--accent); color:#fff; box-shadow:0 10px 24px rgba(37,99,235,0.25);}
      .button-link{display:inline-flex; align-items:center; justify-content:center; padding:10px 14px; border-radius:10px; text-decoration:none; font-weight:600; background:rgba(255,255,255,0.06); color:var(--text);} 
      .button-link.secondary{background:rgba(148,163,184,0.16); color:var(--text);} 
      .button-link.danger{background:var(--bad); color:#fff;}
      .button-link:hover{filter:brightness(1.05);}
      .grid{
        display:grid;
        grid-template-columns: repeat(auto-fit, minmax(360px, 1fr));
        gap:16px;
      }
      .card{
        background:var(--card);
        border-radius:12px;
        padding:16px;
        box-shadow:0 8px 20px rgba(0,0,0,.08);
        margin:12px 0;
      }
      input,textarea,select{
        width:100%; padding:12px; border:1px solid #2b3545; border-radius:10px;
        background:transparent; color:var(--text); box-sizing:border-box; font-size:16px;
      }
      input[type=checkbox], input[type=radio]{
        width:auto; min-width:0; padding:0; margin:0 6px 0 0;
      }
      input::placeholder{color:var(--muted)}
      button{
        padding:12px 14px; border-radius:10px; border:0; background:var(--accent);
        color:#fff; cursor:pointer; min-height:44px;
      }
      button:hover{filter:brightness(1.05)}
      .danger{ background:var(--bad); }
      .stat-value{font-size:28px; font-weight:700;}
      form.inline{ display:grid; grid-template-columns: 1fr auto; gap:8px; align-items:end; }
      @media (min-width: 900px){ .card form.inline{ grid-template-columns: 1fr 1fr auto; } }
      .stacked-form{display:flex; flex-direction:column; gap:8px;}
      .stacked-form label{font-weight:600;}
      .stacked-form .actions{justify-content:flex-end;}
      .actions{display:flex; gap:8px; flex-wrap:wrap; align-items:center;}
      table{width:100%; border-collapse:collapse}
      th,td{padding:10px; border-bottom:1px solid #243041; text-align:left; vertical-align:top}
      .right{text-align:right}
      .muted{color:var(--muted)}
      .topbar{display:flex; justify-content:space-between; align-items:center; margin-bottom:8px}
      .pill{display:inline-block; padding:4px 8px; border-radius:999px; background:#1f2937; color:#cbd5e1; font-size:12px}
      .kiosk{display:flex; gap:16px; align-items:center; justify-content:space-between}
      .kiosk .balance{font-size:52px; font-weight:900}
      .hero-card{display:flex; gap:24px; align-items:flex-start; justify-content:space-between;}
      .hero-card__intro{display:flex; flex-direction:column; gap:8px; max-width:60%;}
      .hero-card__greeting{font-size:28px; font-weight:700;}
      .hero-card__meta{color:var(--muted); font-size:14px;}
      .hero-card__badges .pill{margin-right:6px; margin-top:4px;}
      .hero-card__progress{margin-top:4px;}
      .hero-card__progress-label{font-weight:600; font-size:14px;}
      .progress-bar{width:100%; height:8px; border-radius:999px; background:rgba(148,163,184,0.2); overflow:hidden; margin-top:6px;}
      .progress-bar__fill{height:100%; background:var(--accent);}
      .hero-card__balance{text-align:right; min-width:200px;}
      .hero-card__amount{font-size:42px; font-weight:800;}
      .hero-card__allowance{margin-top:6px; font-size:14px;}
      .hero-card__pill{background:rgba(37,99,235,0.18); color:var(--text);}
      .overview-stats-grid{display:grid; grid-template-columns:repeat(auto-fit,minmax(220px,1fr)); gap:16px; margin:16px 0;}
      .stat-card{background:rgba(15,23,42,0.6); border-radius:12px; padding:16px; display:flex; flex-direction:column; gap:6px; box-shadow:inset 0 0 0 1px rgba(148,163,184,0.08);}
      .stat-card__label{font-size:13px; color:var(--muted); text-transform:uppercase; letter-spacing:0.04em;}
      .stat-card__value{font-size:26px; font-weight:700;}
      .stat-card__meta{font-size:13px; color:var(--muted);}
      .stat-card__action{align-self:flex-start; margin-top:8px; padding:8px 14px; border-radius:10px; background:rgba(148,163,184,0.16); color:var(--text); text-decoration:none; font-weight:600;}
      .stat-card__action:hover{filter:brightness(1.08);}
      .analytics-card{margin-top:18px;}
      .insight-grid{display:grid; grid-template-columns:repeat(auto-fit,minmax(170px,1fr)); gap:14px; margin-top:12px;}
      .insight-label{font-size:13px; color:var(--muted); text-transform:uppercase; letter-spacing:0.04em;}
      .insight-value{font-size:24px; font-weight:700;}
      .insight-meta{font-size:13px; color:var(--muted); margin-top:4px;}
      .insight-note{margin-top:12px; font-size:13px;}
      .insight-grid--tight .insight-value{font-size:20px;}
      .insight-link{display:inline-block; margin-top:12px;}
      .text-good{color:#22c55e;}
      .text-bad{color:#f97316;}
      .distribution-bar{display:flex; height:12px; border-radius:999px; overflow:hidden; background:rgba(148,163,184,0.18); margin-top:12px;}
      .distribution-bar__segment{height:100%;}
      .distribution-bar__segment--market{background:#38bdf8;}
      .distribution-bar__segment--cd{background:#facc15;}
      .distribution-legend{display:flex; justify-content:space-between; color:var(--muted); font-size:13px; margin-top:6px;}
      .chore-dashboard{display:flex; flex-direction:column; gap:20px;}
      .chore-header{display:flex; justify-content:space-between; align-items:flex-start; gap:16px;}
      .chore-header__date{text-align:right;}
      .chore-header__label{font-size:13px; color:var(--muted); text-transform:uppercase; letter-spacing:0.08em;}
      .chore-header__value{font-size:18px; font-weight:700;}
      .chore-columns{display:grid; grid-template-columns:2fr 1fr; gap:20px;}
      .chore-column{display:flex; flex-direction:column; gap:12px;}
      .chore-column__headline{font-weight:600; font-size:14px; color:var(--muted);}
      .chore-intro{font-size:14px;}
      .chore-item{display:flex; justify-content:space-between; gap:16px; padding:12px 0; border-bottom:1px solid #243041;}
      .chore-item:last-child{border-bottom:none;}
      .chore-item__info{flex:1; min-width:0;}
      .chore-item__title{display:flex; align-items:center; gap:8px;}
      .chore-item__type{background:rgba(37,99,235,0.18); color:var(--text);}
      .chore-item__meta{font-size:13px;}
      .chore-item__schedule{font-size:12px; margin-top:4px;}
      .chore-item__action{display:flex; align-items:center;}
      .chore-table .chore-schedule{display:flex; flex-direction:column; gap:8px;}
      .chore-schedule__dates{display:flex; flex-wrap:wrap; gap:8px;}
      .chore-schedule__dates input{flex:1 1 140px; min-width:140px;}
      .chore-schedule__weekdays{display:flex; flex-wrap:wrap; gap:8px; font-size:14px;}
      .chore-schedule__weekday{display:inline-flex; align-items:center; gap:6px; padding:4px 8px; border-radius:8px; background:rgba(148,163,184,0.12);}
      .chore-schedule__weekday input{width:auto; margin:0;}
      .chore-row__actions{display:flex; flex-direction:column; gap:8px; align-items:flex-end;}
      .chore-row__actions form{margin:0; display:flex; justify-content:flex-end; width:100%;}
      .chore-row__actions button{width:auto;}
      .chore-field--compact{max-width:160px;}
      .chore-empty{padding:14px; border-radius:10px; background:rgba(148,163,184,0.08);}
      .calendar-nav{display:flex; justify-content:space-between; align-items:center; gap:10px;}
      .calendar-nav__btn{padding:6px 12px; border-radius:999px; background:rgba(148,163,184,0.16); color:var(--text); text-decoration:none; font-size:13px;}
      .calendar-nav__btn:hover{filter:brightness(1.1);}
      .calendar-nav__title{font-weight:600;}
      .calendar-nav__today{font-size:13px; color:var(--accent); text-decoration:none; margin-top:4px; display:inline-block;}
      .calendar-table{width:100%; border-collapse:collapse;}
      .calendar-table th{padding:6px 4px; font-size:12px; color:var(--muted); text-transform:uppercase; letter-spacing:0.04em;}
      .calendar-table td{padding:6px 4px; border:none; text-align:center;}
      .calendar-table a{display:flex; align-items:center; justify-content:center; width:36px; height:36px; margin:0 auto; border-radius:999px; text-decoration:none; color:var(--text); background:rgba(148,163,184,0.12); transition:filter .15s ease, transform .15s ease;}
      .calendar-table a:hover{filter:brightness(1.05); transform:scale(1.02);}
      .calendar-cell--selected a{background:var(--accent); color:#fff;}
      .calendar-cell--today a{border:2px solid var(--accent);}
      .calendar-cell--faded a{background:rgba(148,163,184,0.06); color:var(--muted);}
      .pill.status-available{background:rgba(148,163,184,0.18); color:var(--text);}
      .pill.status-pending{background:#f59e0b; color:#78350f;}
      .pill.status-paid{background:#16a34a; color:#dcfce7;}
      .admin-top{ grid-template-columns: repeat(12, minmax(0,1fr)); gap:16px; }
      .admin-top > .card{ grid-column: span 6; }
      @media (min-width:1100px){ .admin-top > .card{ grid-column: span 4; } }
      @media (min-width:1280px){ .admin-top > .card{ grid-column: span 3; } }
      @media (max-width:1150px){ .grid{ grid-template-columns: repeat(auto-fit, minmax(420px, 1fr)); } }
      @media (max-width:900px){ .grid{ grid-template-columns: 1fr; } }
      .notice{border-radius:12px; padding:14px 16px; margin:12px 0;}
      .notice.success{background:#dcfce7; border-left:4px solid #86efac; color:#166534;}
      .notice.error{background:#fee2e2; border-left:4px solid #fca5a5; color:#b91c1c;}
      .chart{width:100%; height:auto;}
      .chart--detail{background:rgba(148,163,184,0.08); border-radius:12px; padding:12px;}
      .chart-legend{display:flex; justify-content:space-between; color:var(--muted); font-size:13px; margin-top:6px; gap:8px; flex-wrap:wrap;}
      .chart-toggle{margin-top:8px; display:flex; gap:6px; flex-wrap:wrap; align-items:center; color:var(--muted);}
      .chart-toggle a{padding:6px 10px; border-radius:999px; text-decoration:none; background:rgba(148,163,184,0.16); color:var(--text); font-size:13px;}
      .chart-toggle a.active{background:var(--accent); color:#fff;}
      .investing-grid{grid-template-columns:repeat(auto-fit,minmax(260px,1fr)); gap:12px;}
      .chart-popout{display:block; margin-top:12px; border-radius:14px; background:rgba(148,163,184,0.08); padding:12px; box-shadow:inset 0 0 0 1px rgba(148,163,184,0.12); transition:transform .18s ease, box-shadow .18s ease;}
      .chart-popout:hover,.chart-popout:focus{transform:scale(1.01); box-shadow:inset 0 0 0 1px rgba(148,163,184,0.24);}
      .chart-popout svg{width:100%; height:auto; display:block;}
      .chart-hint{margin-top:6px; font-size:12px; color:var(--muted);}
      .chart-modal__card{max-width:960px;}
      .chart-modal__body{max-height:75vh; overflow:auto;}
      .chart-modal__body svg{width:100%; height:auto;}
      .modal-overlay{position:fixed; inset:0; background:rgba(15,23,42,0.78); display:none; align-items:center; justify-content:center; padding:16px; z-index:1000;}
      .modal-overlay:target{display:flex;}
      .modal-card{background:var(--card); border-radius:12px; padding:20px; max-width:720px; width:100%; max-height:90vh; overflow:auto; box-shadow:0 28px 48px rgba(0,0,0,0.4);}
      .modal-head{display:flex; justify-content:space-between; align-items:center; gap:12px; margin-bottom:12px;}
      .modal-card table{margin-top:10px;}
      @media (max-width: 640px){
        .card{padding:12px}
        .layout{grid-template-columns:1fr;}
        .sidebar{flex-direction:row; position:static; overflow-x:auto;}
        .sidebar a{white-space:nowrap;}
        .hero-card{flex-direction:column; align-items:flex-start; gap:16px;}
        .hero-card__intro{max-width:100%;}
        .hero-card__balance{text-align:left;}
        .hero-card__amount{font-size:34px;}
        .overview-stats-grid{grid-template-columns:1fr;}
        .chore-columns{grid-template-columns:1fr;}
        .calendar-nav{flex-wrap:wrap;}
        .calendar-table a{width:32px; height:32px;}
        table, thead, tbody, th, td, tr { display:block; width:100%; }
        thead { display:none; }
        tr { margin-bottom:12px; border:1px solid #243041; border-radius:8px; padding:8px; background:var(--card); }
        td {
          border:none; border-bottom:1px solid #243041;
          position:relative; padding-left:52%; text-align:left !important;
          white-space:normal;
        }
        td:last-child { border-bottom:none; }
        td::before {
          position:absolute; top:8px; left:8px; width:45%;
          white-space:nowrap; font-weight:600; color:var(--muted);
          content: attr(data-label);
        }
        td[data-label="Actions"]{ padding-left:12px; }
        td[data-label="Actions"]::before{ position:static; display:block; margin-bottom:6px; width:auto; }
        td[data-label="Actions"] .right{ text-align:left; }
        td[data-label="Actions"] form,
        td[data-label="Actions"] a{ display:block; width:100%; margin:6px 0 0 0; }
        td[data-label="Actions"] button{ width:100%; }
        .chore-row__actions{align-items:stretch;}
        .chore-row__actions form{justify-content:stretch;}
        button{ width:100%; }
        .kiosk{flex-direction:column; align-items:flex-start}
        .kiosk .balance{font-size:42px}
        .modal-card{padding:16px; border-radius:10px; max-height:96vh;}
      }
      body.touch-friendly button,
      body.touch-friendly .button-link,
      body.touch-friendly .sidebar a{min-height:52px; padding-top:12px; padding-bottom:12px;}
      body.touch-friendly input,
      body.touch-friendly select,
      body.touch-friendly textarea{min-height:48px;}
      body.font-dyslexic{font-family:'OpenDyslexic','Comic Sans MS','Trebuchet MS',Verdana,sans-serif; letter-spacing:0.03em;}
      body.theme-high-contrast{--bg:#000814; --card:#001d3d; --muted:#e2e8f0; --accent:#ffd60a; --text:#f8fafc; --good:#4ade80; --bad:#f87171;}
      body.theme-high-contrast .card{box-shadow:none; border:2px solid rgba(248,250,252,0.18);}
      .help-icon{display:inline-flex; align-items:center; justify-content:center; width:22px; height:22px; border-radius:999px; background:rgba(148,163,184,0.24); color:var(--text); font-size:12px; text-decoration:none; margin-left:6px;}
      .help-icon:hover{filter:brightness(1.12);}
      .ui-pref-group{display:flex; gap:6px; align-items:center; flex-wrap:wrap;}
      .ui-pref-form{display:inline;}
      .ui-pref-form button{padding:6px 10px; min-height:36px;}
      .ui-pref-form button[aria-pressed='true']{background:var(--accent); color:#fff;}
      .analytics-grid{display:grid; grid-template-columns:repeat(auto-fit,minmax(240px,1fr)); gap:16px; margin-top:16px;}
      .trend-bars{display:flex; align-items:flex-end; gap:6px; height:120px; margin-top:12px;}
      .trend-bars__bar{flex:1; position:relative; border-radius:8px 8px 0 0; background:rgba(59,130,246,0.32); min-height:6px;}
      .trend-bars__bar--completed{background:rgba(16,185,129,0.38);}
      .trend-bars__bar--approval{background:rgba(249,115,22,0.38);}
      .trend-bars__bar--interest{background:rgba(217,70,239,0.38);}
      .trend-bars__value{position:absolute; top:-22px; left:50%; transform:translateX(-50%); font-size:11px; color:var(--muted); white-space:nowrap;}
      .trend-bars__label{position:absolute; bottom:-18px; left:50%; transform:translateX(-50%); font-size:11px; color:var(--muted);}
      .jar-bar{display:flex; height:16px; border-radius:999px; overflow:hidden; background:rgba(148,163,184,0.16); margin-top:12px;}
      .jar-bar__segment{height:100%; position:relative;}
      .jar-bar__segment--cash{background:#38bdf8;}
      .jar-bar__segment--goals{background:#f97316;}
      .jar-bar__segment--market{background:#22c55e;}
      .jar-bar__segment--cd{background:#a855f7;}
      .jar-legend{display:flex; flex-wrap:wrap; gap:10px; margin-top:10px; font-size:12px; color:var(--muted);}
      .jar-legend__item{display:flex; align-items:center; gap:6px;}
      .jar-legend__swatch{width:12px; height:12px; border-radius:3px;}
      .lesson-list{display:grid; grid-template-columns:repeat(auto-fit,minmax(260px,1fr)); gap:12px; margin-top:12px;}
      .lesson-card{padding:14px; border-radius:12px; background:rgba(37,99,235,0.12); display:flex; flex-direction:column; gap:8px;}
      .lesson-card__header{display:flex; justify-content:space-between; align-items:flex-start; gap:8px;}
      .lesson-card__summary{color:var(--muted); font-size:14px;}
      .lesson-card__meta{font-size:13px; color:var(--muted);}
      .quiz-question{margin-top:12px; padding:12px; border-radius:10px; background:rgba(148,163,184,0.12);}
      .quiz-question legend{font-weight:600;}
      .quiz-question label{display:block; margin-top:6px;}
      .goal-projection{margin-top:18px; padding:16px; border-radius:12px; background:rgba(148,163,184,0.12);}
      .goal-projection__metrics{margin-top:8px; font-size:14px;}
      .goal-projection__eta{font-weight:600;}
      input[type=range]{width:100%;}
      .tutorial-list{margin:0; padding-left:20px;}
      .tutorial-list li{margin:6px 0;}
      .badge-earned{background:#22c55e; color:#0b1220;}
    </style>
    """

def money_mask_js() -> str:
    return r"""
    <script>
    (function(){
      function fmt(d){
        d=(d||"").replace(/\D/g,'');
        if(d.length===0) return "0.00";
        if(d.length===1) return "0.0"+d;
        if(d.length===2) return "0."+d;
        return d.slice(0,-2)+"."+d.slice(-2);
      }
      function toDigits(v){ return (v||"").replace(/\D/g,''); }
      function attach(el){
        let init = toDigits(el.value);
        el.dataset.digits = init || "";
        el.value = fmt(el.dataset.digits);
        el.setAttribute('inputmode','numeric');
        el.setAttribute('autocomplete','off');
        el.setAttribute('autocorrect','off');
        el.setAttribute('autocapitalize','off');
        el.setAttribute('spellcheck','false');

        el.addEventListener('keydown', function(e){
          if(e.key==='Backspace'){
            e.preventDefault();
            let d = el.dataset.digits||"";
            d = d.slice(0,-1);
            el.dataset.digits = d;
            el.value = fmt(d);
          }else if(e.key.length===1 && /\d/.test(e.key)){
            e.preventDefault();
            let d = (el.dataset.digits||"") + e.key;
            el.dataset.digits = d;
            el.value = fmt(d);
          }
        });
        el.addEventListener('paste', function(e){
          e.preventDefault();
          const txt=(e.clipboardData||window.clipboardData).getData('text')||'';
          let d=(el.dataset.digits||"")+toDigits(txt);
          el.dataset.digits=d;
          el.value=fmt(d);
        });
        el.addEventListener('input', function(){ el.value=fmt(el.dataset.digits||""); });
        el.addEventListener('blur', function(){ el.value=fmt(el.dataset.digits||""); });
      }
      function ready(fn){ document.readyState!=='loading' ? fn() : document.addEventListener('DOMContentLoaded', fn); }
      ready(function(){
        document.querySelectorAll('input[data-money]').forEach(attach);
        document.querySelectorAll('form').forEach(function(f){
          f.addEventListener('submit', function(){
            f.querySelectorAll('input[data-money]').forEach(function(el){
              const d=(el.dataset.digits||"").replace(/\D/g,'');
              el.value = (d.length? (d.length===1?"0.0"+d:d.length===2?"0."+d:d.slice(0,-2)+"."+d.slice(-2)) : "0.00");
            });
          });
        });
      });
    })();
    </script>
    """


def frame(title: str, inner: str, head_extra: str = "", body_attrs: str = "") -> str:
    manifest_head = (
        "<link rel='manifest' href='/manifest.webmanifest'>"
        "<link rel='apple-touch-icon' href='/pwa-icon.svg'>"
        "<meta name='theme-color' content='#2563eb'>"
    )
    body_attr = f" {body_attrs.strip()}" if body_attrs else ""
    return (
        "<html><head><meta charset='utf-8'><meta name='viewport' "
        f"content='width=device-width,initial-scale=1'>{manifest_head}{head_extra}<title>{title}</title>"
        f"{base_styles()}{money_mask_js()}</head><body{body_attr}>{inner}{service_worker_registration()}</body></html>"
    )


def render_page(
    request: Optional[Request],
    title: str,
    inner: str,
    *,
    head_extra: str = "",
    status_code: int = 200,
) -> HTMLResponse:
    html = frame(title, inner, head_extra=head_extra, body_attrs=body_pref_attrs(request))
    return HTMLResponse(html, status_code=status_code)


def simple_markdown_to_html(md: str) -> str:
    blocks: List[str] = []
    for raw_block in md.split("\n\n"):
        block = raw_block.strip()
        if not block:
            continue
        if block.startswith("## "):
            blocks.append(f"<h3>{html_escape(block[3:].strip())}</h3>")
            continue
        if block.startswith("* "):
            items = []
            for line in block.splitlines():
                line = line.strip()
                if line.startswith("* "):
                    items.append(f"<li>{html_escape(line[2:].strip())}</li>")
            blocks.append("<ul>" + "".join(items) + "</ul>")
            continue
        safe = html_escape(block)
        safe = re.sub(r"\*\*(.+?)\*\*", r"<strong>\\1</strong>", safe)
        safe = re.sub(r"\*(.+?)\*", r"<em>\\1</em>", safe)
        blocks.append(f"<p>{safe}</p>")
    return "".join(blocks)


# ---------------------------------------------------------------------------
# Chore helpers
# ---------------------------------------------------------------------------
def _chore_weekday_set(raw: Optional[str]) -> Set[int]:
    values: Set[int] = set()
    if not raw:
        return values
    for token in raw.split(","):
        token = token.strip()
        if not token:
            continue
        try:
            values.add(int(token) % 7)
        except ValueError:
            continue
    return values


def _chore_specific_dates(raw: Optional[str]) -> Set[date]:
    dates: Set[date] = set()
    if not raw:
        return dates
    for token in raw.split(","):
        token = token.strip()
        if not token:
            continue
        try:
            dates.add(date.fromisoformat(token))
        except ValueError:
            continue
    return dates


def chore_weekdays(chore: Chore) -> Set[int]:
    return _chore_weekday_set(chore.weekdays)


def chore_specific_dates(chore: Chore) -> Set[date]:
    return _chore_specific_dates(chore.specific_dates)


WEEKDAY_OPTIONS: Tuple[Tuple[int, str], ...] = (
    (0, "Mon"),
    (1, "Tue"),
    (2, "Wed"),
    (3, "Thu"),
    (4, "Fri"),
    (5, "Sat"),
    (6, "Sun"),
)


def serialize_weekday_selection(values: Iterable[str]) -> Optional[str]:
    days: Set[int] = set()
    for raw in values:
        try:
            day = int(raw)
        except (TypeError, ValueError):
            continue
        if 0 <= day <= 6:
            days.add(day)
    if not days:
        return None
    return ",".join(str(day) for day in sorted(days))


def serialize_specific_dates(raw: str) -> Optional[str]:
    cleaned = []
    for part in (raw or "").split(","):
        value = part.strip()
        if not value:
            continue
        try:
            parsed = date.fromisoformat(value)
        except ValueError:
            continue
        cleaned.append(parsed.isoformat())
    if not cleaned:
        return None
    return ",".join(sorted(set(cleaned)))


def format_weekdays(days: Set[int]) -> str:
    labels = [label for value, label in WEEKDAY_OPTIONS if value in days]
    return ", ".join(labels)


def normalize_chore_type(value: str, *, is_global: bool = False) -> str:
    normalized = (value or "").lower()
    if normalized == "global":
        normalized = DEFAULT_GLOBAL_CHORE_TYPE
    if is_global:
        return normalized if normalized in GLOBAL_CHORE_TYPES else DEFAULT_GLOBAL_CHORE_TYPE
    valid = {"daily", "weekly", "monthly", "special"}
    return normalized if normalized in valid else "daily"


def period_key_for(chore_type: str, moment: datetime) -> str:
    if chore_type == "daily":
        return moment.strftime("%Y-%m-%d")
    if chore_type == "weekly":
        days_since_sunday = (moment.weekday() + 1) % 7
        sunday = (moment - timedelta(days=days_since_sunday)).date()
        return f"{sunday.isoformat()}-WEEK"
    if chore_type == "monthly":
        return moment.strftime("%Y-%m")
    return "SPECIAL"


def is_chore_in_window(chore: Chore, today: date) -> bool:
    if chore.start_date and today < chore.start_date:
        return False
    if chore.end_date and today > chore.end_date:
        return False
    if not chore.active:
        return False
    weekdays = chore_weekdays(chore)
    if weekdays and today.weekday() not in weekdays:
        return False
    specific_dates = chore_specific_dates(chore)
    if specific_dates and today not in specific_dates:
        return False
    return True


def global_chore_period_key(moment: datetime, chore: Optional[Chore] = None) -> str:
    if chore is not None:
        chore_type = normalize_chore_type(chore.type, is_global=True)
        if chore_type in {"weekly", "daily", "monthly"}:
            return period_key_for(chore_type, moment)
    return moment.strftime("%Y-%m-%d")


def count_global_claims(session: Session, chore_id: int, period_key: str, *, include_pending: bool = True) -> int:
    query = select(GlobalChoreClaim).where(
        GlobalChoreClaim.chore_id == chore_id,
        GlobalChoreClaim.period_key == period_key,
    )
    if not include_pending:
        query = query.where(GlobalChoreClaim.status == GLOBAL_CHORE_STATUS_APPROVED)
    else:
        query = query.where(
            GlobalChoreClaim.status.in_([GLOBAL_CHORE_STATUS_PENDING, GLOBAL_CHORE_STATUS_APPROVED])
        )
    return len(session.exec(query).all())


def kid_has_global_claim(session: Session, chore_id: int, kid_id: str, period_key: str) -> bool:
    claim = session.exec(
        select(GlobalChoreClaim)
        .where(GlobalChoreClaim.chore_id == chore_id)
        .where(GlobalChoreClaim.kid_id == kid_id)
        .where(GlobalChoreClaim.period_key == period_key)
        .where(GlobalChoreClaim.status.in_([GLOBAL_CHORE_STATUS_PENDING, GLOBAL_CHORE_STATUS_APPROVED]))
    ).first()
    return claim is not None


def get_global_claim(session: Session, chore_id: int, kid_id: str, period_key: str) -> Optional[GlobalChoreClaim]:
    return session.exec(
        select(GlobalChoreClaim)
        .where(GlobalChoreClaim.chore_id == chore_id)
        .where(GlobalChoreClaim.kid_id == kid_id)
        .where(GlobalChoreClaim.period_key == period_key)
        .order_by(desc(GlobalChoreClaim.submitted_at))
    ).first()


def ensure_instances_for_kid(kid_id: str) -> None:
    moment = now_local()
    today = moment.date()
    with Session(engine) as session:
        chores = session.exec(select(Chore).where(Chore.kid_id == kid_id, Chore.active == True)).all()  # noqa: E712
        for chore in chores:
            if not is_chore_in_window(chore, today):
                continue
            chore_type = normalize_chore_type(chore.type)
            if chore_type == "special":
                continue
            pk = period_key_for(chore_type, moment)
            exists = session.exec(
                select(ChoreInstance)
                .where(ChoreInstance.chore_id == chore.id)
                .where(ChoreInstance.period_key == pk)
            ).first()
            if not exists:
                session.add(ChoreInstance(chore_id=chore.id, period_key=pk, status="available"))
        session.commit()


def list_chore_instances_for_kid(
    kid_id: str, target_day: Optional[date] = None
) -> List[Tuple[Chore, Optional[ChoreInstance]]]:
    now_moment = now_local()
    selected_day = target_day or now_moment.date()
    if target_day is None or target_day == now_moment.date():
        ensure_instances_for_kid(kid_id)
    moment = datetime.combine(selected_day, datetime.min.time())
    today = selected_day
    pk_daily = period_key_for("daily", moment)
    pk_weekly = period_key_for("weekly", moment)
    pk_monthly = period_key_for("monthly", moment)
    with Session(engine) as session:
        chores = session.exec(select(Chore).where(Chore.kid_id == kid_id, Chore.active == True)).all()  # noqa: E712
        output: List[Tuple[Chore, Optional[ChoreInstance]]] = []
        for chore in chores:
            if not is_chore_in_window(chore, today):
                continue
            insts = session.exec(
                select(ChoreInstance)
                .where(ChoreInstance.chore_id == chore.id)
                .order_by(desc(ChoreInstance.id))
            ).all()
            current: Optional[ChoreInstance]
            chore_type = normalize_chore_type(chore.type)
            if chore_type == "daily":
                current = next((i for i in insts if i.period_key == pk_daily), None)
            elif chore_type == "weekly":
                current = next((i for i in insts if i.period_key == pk_weekly), None)
            elif chore_type == "monthly":
                current = next((i for i in insts if i.period_key == pk_monthly), None)
            else:
                current = next((i for i in insts if i.status in {"available", "pending"}), None)
            output.append((chore, current))
        return output


# ---------------------------------------------------------------------------
# Allowance + rules helpers
# ---------------------------------------------------------------------------
class MetaDAO:
    @staticmethod
    def get(session: Session, key: str) -> Optional[str]:
        row = session.get(MetaKV, key)
        return row.v if row else None

    @staticmethod
    def set(session: Session, key: str, value: str) -> None:
        row = session.get(MetaKV, key)
        if row:
            row.v = value
            session.add(row)
        else:
            session.add(MetaKV(k=key, v=value))


_time_settings: Dict[str, Any] = {
    "mode": TIME_MODE_AUTO,
    "offset": 0,
    "manual": None,
    "manual_ref": None,
}


def _compute_now_from_settings() -> datetime:
    settings = _time_settings
    mode = settings.get("mode", TIME_MODE_AUTO)
    try:
        offset_minutes = int(settings.get("offset", 0) or 0)
    except (TypeError, ValueError):
        offset_minutes = 0
    if mode == TIME_MODE_MANUAL:
        manual_raw = settings.get("manual")
        manual_ref_raw = settings.get("manual_ref")
        if manual_raw:
            try:
                manual_dt = datetime.fromisoformat(manual_raw)
                if manual_ref_raw:
                    try:
                        reference_dt = datetime.fromisoformat(manual_ref_raw)
                        delta = datetime.utcnow() - reference_dt
                        return manual_dt + delta
                    except ValueError:
                        pass
                return manual_dt
            except ValueError:
                pass
    return datetime.utcnow() + timedelta(minutes=offset_minutes)


def _load_time_settings(active_session: Session) -> Dict[str, Any]:
    mode = MetaDAO.get(active_session, TIME_META_MODE_KEY) or TIME_MODE_AUTO
    if mode not in {TIME_MODE_AUTO, TIME_MODE_MANUAL}:
        mode = TIME_MODE_AUTO
    raw_offset = MetaDAO.get(active_session, TIME_META_OFFSET_KEY) or "0"
    try:
        offset_minutes = int(raw_offset)
    except ValueError:
        offset_minutes = 0
    manual = MetaDAO.get(active_session, TIME_META_MANUAL_KEY) or None
    manual_ref = MetaDAO.get(active_session, TIME_META_MANUAL_REF_KEY) or None
    return {
        "mode": mode,
        "offset": offset_minutes,
        "manual": manual or None,
        "manual_ref": manual_ref or None,
    }


def refresh_time_settings(session: Session | None = None) -> None:
    if session is None:
        with Session(engine) as new_session:
            settings = _load_time_settings(new_session)
    else:
        settings = _load_time_settings(session)
    _time_settings.update(settings)


def get_time_settings(session: Session | None = None) -> Dict[str, Any]:
    if session is None:
        with Session(engine) as new_session:
            return _load_time_settings(new_session)
    return _load_time_settings(session)


def set_time_settings(mode: str, offset_minutes: int, manual_iso: Optional[str]) -> None:
    normalized_mode = mode if mode in {TIME_MODE_AUTO, TIME_MODE_MANUAL} else TIME_MODE_AUTO
    manual_clean = manual_iso.strip() if manual_iso else None
    manual_reference = None
    if normalized_mode == TIME_MODE_MANUAL and manual_clean:
        try:
            datetime.fromisoformat(manual_clean)
            manual_reference = datetime.utcnow().isoformat()
        except ValueError:
            manual_clean = None
            normalized_mode = TIME_MODE_AUTO
    with Session(engine) as session:
        MetaDAO.set(session, TIME_META_MODE_KEY, normalized_mode)
        MetaDAO.set(session, TIME_META_OFFSET_KEY, str(int(offset_minutes)))
        if manual_clean and normalized_mode == TIME_MODE_MANUAL:
            MetaDAO.set(session, TIME_META_MANUAL_KEY, manual_clean)
            MetaDAO.set(session, TIME_META_MANUAL_REF_KEY, manual_reference or "")
        else:
            MetaDAO.set(session, TIME_META_MANUAL_KEY, "")
            MetaDAO.set(session, TIME_META_MANUAL_REF_KEY, "")
        session.commit()
        refresh_time_settings(session)


_time_provider = _compute_now_from_settings
refresh_time_settings()


def _parent_pin_default(role: str) -> str:
    if role == "mom":
        return MOM_PIN
    if role == "dad":
        return DAD_PIN
    return ""


def _parent_pin_meta_key(role: str) -> str:
    return f"parent_pin_{role}"


def _normalize_parent_role_key(label: str) -> str:
    slug = re.sub(r"[^a-z0-9]+", "", (label or "").lower())
    return slug or "admin"


def _load_extra_parent_admins(session: Session) -> List[Dict[str, str]]:
    raw = MetaDAO.get(session, EXTRA_PARENT_ADMINS_KEY) or "[]"
    try:
        data = json.loads(raw)
    except Exception:
        data = []
    cleaned: List[Dict[str, str]] = []
    for entry in data:
        role = str(entry.get("role") or "").strip().lower()
        label = str(entry.get("label") or "").strip()
        if not role:
            continue
        cleaned.append({"role": role, "label": label or role.title()})
    return cleaned


def all_parent_admins(session: Session | None = None) -> List[Dict[str, str]]:
    def load(active: Session) -> List[Dict[str, str]]:
        base = [
            {"role": role, "label": DEFAULT_PARENT_LABELS.get(role, role.title())}
            for role in DEFAULT_PARENT_ROLES
        ]
        extras = _load_extra_parent_admins(active)
        seen: Set[str] = {item["role"] for item in base}
        unique_extras: List[Dict[str, str]] = []
        for entry in extras:
            role = entry["role"]
            if role in seen:
                continue
            seen.add(role)
            unique_extras.append(entry)
        return base + unique_extras

    if session is not None:
        return load(session)
    with Session(engine) as new_session:
        return load(new_session)


def parent_role_label(role: str, session: Session | None = None) -> str:
    normalized = (role or "").lower()
    if not normalized:
        return ""
    admins = all_parent_admins(session)
    for admin in admins:
        if admin["role"] == normalized:
            return admin["label"]
    return normalized.title()


def get_parent_pins(session: Session | None = None) -> Dict[str, str]:
    def load(active_session: Session) -> Dict[str, str]:
        pins: Dict[str, str] = {}
        for admin in all_parent_admins(active_session):
            role = admin["role"]
            override = MetaDAO.get(active_session, _parent_pin_meta_key(role))
            if override:
                pins[role] = override
            else:
                default_pin = _parent_pin_default(role)
                if default_pin:
                    pins[role] = default_pin
        return pins

    if session is not None:
        return load(session)
    with Session(engine) as new_session:
        return load(new_session)


def resolve_admin_role(pin: str, *, session: Session | None = None) -> Optional[str]:
    pins = get_parent_pins(session)
    for role, value in pins.items():
        if pin == value:
            return role
    return None


def set_parent_pin(role: str, new_pin: str) -> None:
    normalized_role = (role or "").lower()
    with Session(engine) as session:
        if normalized_role not in {admin["role"] for admin in all_parent_admins(session)}:
            raise ValueError(f"Unknown parent role: {role}")
        MetaDAO.set(session, _parent_pin_meta_key(normalized_role), new_pin)
        session.commit()


ADMIN_PRIV_META_PREFIX = "admin_privileges:"


@dataclass
class AdminPrivileges:
    role: str
    kid_scope: str = "all"
    kid_ids: List[str] = field(default_factory=list)
    max_credit_cents: Optional[int] = None
    max_debit_cents: Optional[int] = None
    can_manage_payouts: bool = True
    can_manage_chores: bool = True
    can_manage_time: bool = True
    can_manage_allowance: bool = True
    can_manage_prizes: bool = True
    can_create_accounts: bool = True
    can_delete_accounts: bool = True
    can_adjust_balances: bool = True
    can_transfer_funds: bool = True
    can_create_admins: bool = True
    can_delete_admins: bool = True
    can_change_admin_pins: bool = True
    can_manage_investing: bool = True
    _kid_lookup: Set[str] = field(init=False, repr=False, default_factory=set)

    def __post_init__(self) -> None:
        scope = self.kid_scope if self.kid_scope in {"all", "custom"} else "all"
        object.__setattr__(self, "kid_scope", scope)
        cleaned_ids = sorted({kid.strip() for kid in self.kid_ids if kid and kid.strip()})
        object.__setattr__(self, "kid_ids", cleaned_ids)
        object.__setattr__(self, "_kid_lookup", {kid.lower() for kid in cleaned_ids})
        credit_limit = self.max_credit_cents if isinstance(self.max_credit_cents, int) else None
        debit_limit = self.max_debit_cents if isinstance(self.max_debit_cents, int) else None
        if credit_limit is not None and credit_limit < 0:
            credit_limit = None
        if debit_limit is not None and debit_limit < 0:
            debit_limit = None
        object.__setattr__(self, "max_credit_cents", credit_limit)
        object.__setattr__(self, "max_debit_cents", debit_limit)

    @property
    def is_all_kids(self) -> bool:
        return self.kid_scope != "custom"

    def allows_kid(self, kid_id: str) -> bool:
        if not kid_id or self.is_all_kids:
            return True
        if kid_id == GLOBAL_CHORE_KID_ID:
            return True
        return kid_id.lower() in self._kid_lookup

    def credit_allowed(self, amount_cents: int) -> bool:
        if amount_cents <= 0:
            return True
        if self.max_credit_cents is None:
            return True
        return amount_cents <= self.max_credit_cents

    def debit_allowed(self, amount_cents: int) -> bool:
        if amount_cents <= 0:
            return True
        if self.max_debit_cents is None:
            return True
        return amount_cents <= self.max_debit_cents

    def to_dict(self) -> Dict[str, Any]:
        return {
            "kid_scope": self.kid_scope,
            "kid_ids": list(self.kid_ids),
            "max_credit_cents": self.max_credit_cents,
            "max_debit_cents": self.max_debit_cents,
            "can_manage_payouts": self.can_manage_payouts,
            "can_manage_chores": self.can_manage_chores,
            "can_manage_time": self.can_manage_time,
            "can_manage_allowance": self.can_manage_allowance,
            "can_manage_prizes": self.can_manage_prizes,
            "can_create_accounts": self.can_create_accounts,
            "can_delete_accounts": self.can_delete_accounts,
            "can_adjust_balances": self.can_adjust_balances,
            "can_transfer_funds": self.can_transfer_funds,
            "can_create_admins": self.can_create_admins,
            "can_delete_admins": self.can_delete_admins,
            "can_change_admin_pins": self.can_change_admin_pins,
            "can_manage_investing": self.can_manage_investing,
        }

    @classmethod
    def from_dict(cls, role: str, data: Dict[str, Any]) -> "AdminPrivileges":
        if not isinstance(data, dict):
            data = {}

        def _bool(name: str, default: bool) -> bool:
            value = data.get(name, default)
            return bool(value) if not isinstance(value, str) else value.lower() in {"1", "true", "yes", "on"}

        def _int_or_none(name: str) -> Optional[int]:
            value = data.get(name)
            try:
                return int(value)
            except (TypeError, ValueError):
                return None

        return cls(
            role=role,
            kid_scope=str(data.get("kid_scope", "all")),
            kid_ids=list(data.get("kid_ids", [])),
            max_credit_cents=_int_or_none("max_credit_cents"),
            max_debit_cents=_int_or_none("max_debit_cents"),
            can_manage_payouts=_bool("can_manage_payouts", True),
            can_manage_chores=_bool("can_manage_chores", True),
            can_manage_time=_bool("can_manage_time", True),
            can_manage_allowance=_bool("can_manage_allowance", True),
            can_manage_prizes=_bool("can_manage_prizes", True),
            can_create_accounts=_bool("can_create_accounts", True),
            can_delete_accounts=_bool("can_delete_accounts", True),
            can_adjust_balances=_bool("can_adjust_balances", True),
            can_transfer_funds=_bool("can_transfer_funds", True),
            can_create_admins=_bool("can_create_admins", True),
            can_delete_admins=_bool("can_delete_admins", True),
            can_change_admin_pins=_bool("can_change_admin_pins", True),
            can_manage_investing=_bool("can_manage_investing", True),
        )

    @classmethod
    def default(cls, role: str) -> "AdminPrivileges":
        return cls(role=role)


def _admin_priv_key(role: str) -> str:
    return f"{ADMIN_PRIV_META_PREFIX}{role}"


def load_admin_privileges(session: Session, role: str) -> AdminPrivileges:
    normalized = (role or "").strip().lower()
    if not normalized:
        return AdminPrivileges.default("admin")
    if normalized == "dad":
        return AdminPrivileges.default(normalized)
    raw = MetaDAO.get(session, _admin_priv_key(normalized))
    data: Dict[str, Any] = {}
    if raw:
        try:
            data = json.loads(raw)
        except Exception:
            data = {}
    return AdminPrivileges.from_dict(normalized, data)


def save_admin_privileges(session: Session, privileges: AdminPrivileges) -> None:
    if privileges.role in {role for role in DEFAULT_PARENT_ROLES}:
        return
    MetaDAO.set(session, _admin_priv_key(privileges.role), json.dumps(privileges.to_dict()))


def delete_admin_privileges(session: Session, role: str) -> None:
    normalized = (role or "").strip().lower()
    if not normalized:
        return
    if normalized in DEFAULT_PARENT_ROLES:
        return
    key = _admin_priv_key(normalized)
    entry = session.get(MetaKV, key)
    if entry:
        session.delete(entry)


def current_admin_privileges(request: Request, session: Session | None = None) -> AdminPrivileges:
    cached = getattr(request.state, "_admin_privileges", None)
    if cached is not None:
        return cached  # type: ignore[return-value]
    role = admin_role(request) or ""
    if session is None:
        with Session(engine) as temp:
            privileges = load_admin_privileges(temp, role)
    else:
        privileges = load_admin_privileges(session, role)
    request.state._admin_privileges = privileges  # type: ignore[attr-defined]
    return privileges


def admin_forbidden(request: Request, message: str, redirect: str = "/admin") -> RedirectResponse:
    set_admin_notice(request, message, "error")
    return RedirectResponse(redirect, status_code=302)


def require_admin_permission(
    request: Request,
    attribute: str,
    *,
    redirect: str = "/admin",
) -> Optional[RedirectResponse]:
    if (redirect_response := require_admin(request)) is not None:
        return redirect_response
    privileges = current_admin_privileges(request)
    allowed = getattr(privileges, attribute, False)
    if not allowed:
        return admin_forbidden(request, "You do not have permission to perform that action.", redirect)
    return None


def ensure_admin_kid_access(
    request: Request,
    kid_id: Optional[str],
    *,
    redirect: str = "/admin",
) -> Optional[RedirectResponse]:
    if not kid_id:
        return None
    privileges = current_admin_privileges(request)
    if privileges.allows_kid(kid_id):
        return None
    return admin_forbidden(request, "You do not have access to that kid.", redirect)


def ensure_admin_amount_within_limits(
    request: Request,
    amount_cents: int,
    kind: str,
    *,
    redirect: str = "/admin",
) -> Optional[RedirectResponse]:
    privileges = current_admin_privileges(request)
    if kind == "credit" and not privileges.credit_allowed(amount_cents):
        limit = privileges.max_credit_cents
        if limit is not None:
            return admin_forbidden(
                request,
                f"Credits above {usd(limit)} require approval from a full administrator.",
                redirect,
            )
    if kind == "debit" and not privileges.debit_allowed(amount_cents):
        limit = privileges.max_debit_cents
        if limit is not None:
            return admin_forbidden(
                request,
                f"Debits above {usd(limit)} require approval from a full administrator.",
                redirect,
            )
    return None


def _parse_rate(raw: Optional[str]) -> Optional[int]:
    if raw is None:
        return None
    try:
        return max(0, int(raw))
    except ValueError:
        return None


def get_cd_rate_bps(session: Session, term_code: Optional[str] = None) -> int:
    normalized = (term_code or "").strip().lower()
    if normalized:
        specific = _parse_rate(MetaDAO.get(session, _cd_rate_meta_key(normalized)))
        if specific is not None:
            return specific
    default_specific = _parse_rate(MetaDAO.get(session, _cd_rate_meta_key(DEFAULT_CD_TERM_CODE)))
    if default_specific is not None:
        return default_specific
    legacy = _parse_rate(MetaDAO.get(session, CD_RATE_KEY))
    if legacy is not None:
        return legacy
    return DEFAULT_CD_RATE_BPS


def get_all_cd_rate_bps(session: Session) -> Dict[str, int]:
    return {code: get_cd_rate_bps(session, code) for code, _, _ in CD_TERM_OPTIONS}


def get_cd_penalty_days(session: Session, term_code: Optional[str] = None) -> int:
    normalized = (term_code or "").strip().lower()
    if normalized:
        specific_raw = MetaDAO.get(session, _cd_penalty_meta_key(normalized))
        if specific_raw is not None:
            try:
                return max(0, int(specific_raw))
            except ValueError:
                pass
    default_raw = MetaDAO.get(session, _cd_penalty_meta_key(DEFAULT_CD_TERM_CODE))
    if default_raw is not None:
        try:
            return max(0, int(default_raw))
        except ValueError:
            pass
    legacy_raw = MetaDAO.get(session, CD_PENALTY_DAYS_KEY)
    if legacy_raw is not None:
        try:
            return max(0, int(legacy_raw))
        except ValueError:
            pass
    return DEFAULT_CD_PENALTY_DAYS


def get_all_cd_penalty_days(session: Session) -> Dict[str, int]:
    penalties: Dict[str, int] = {}
    for code, _label, _days in CD_TERM_OPTIONS:
        penalties[code] = get_cd_penalty_days(session, code)
    return penalties


def resolve_certificate_term(selection: str) -> Tuple[str, int, int]:
    choice = (selection or "").strip().lower()
    if choice in CD_TERM_LOOKUP:
        _, days = CD_TERM_LOOKUP[choice]
        months = days // 30 if days % 30 == 0 else 0
        return choice, days, months
    if choice.endswith("m") and choice[:-1].isdigit():
        months = max(1, int(choice[:-1]))
        days = months * 30
        return f"{months}m", days, months
    if choice.endswith("w") and choice[:-1].isdigit():
        weeks = max(1, int(choice[:-1]))
        days = weeks * 7
        return f"{weeks}w", days, 0
    if choice.endswith("d") and choice[:-1].isdigit():
        days = max(1, int(choice[:-1]))
        months = days // 30 if days % 30 == 0 else 0
        if months and months * 30 == days:
            return f"{months}m", days, months
        return f"{days}d", days, months
    if choice.isdigit():
        months = max(1, int(choice))
        days = months * 30
        return f"{months}m", days, months
    _, default_days = CD_TERM_LOOKUP[DEFAULT_CD_TERM_CODE]
    default_months = default_days // 30 if default_days % 30 == 0 else 0
    return DEFAULT_CD_TERM_CODE, default_days, default_months


def certificate_term_days(certificate: Certificate) -> int:
    if getattr(certificate, "term_days", 0):
        return max(0, certificate.term_days)
    return max(0, certificate.term_months) * 30


def certificate_term_label(certificate: Certificate) -> str:
    days = certificate_term_days(certificate)
    if days <= 0:
        months = max(0, certificate.term_months)
        if months > 0:
            return f"{months} month{'s' if months != 1 else ''}"
        return "No term"
    if days % 30 == 0:
        months = days // 30
        return f"{months} month{'s' if months != 1 else ''}"
    if days % 7 == 0:
        weeks = days // 7
        return f"{weeks} week{'s' if weeks != 1 else ''}"
    return f"{days} day{'s' if days != 1 else ''}"


def certificate_term_code(certificate: Certificate) -> str:
    days = certificate_term_days(certificate)
    if days <= 0:
        months = max(0, certificate.term_months)
        if months > 0:
            return f"{months}m"
        return "0d"
    if days % 30 == 0:
        months = days // 30
        return f"{months}m"
    if days % 7 == 0:
        weeks = days // 7
        return f"{weeks}w"
    return f"{days}d"


def certificate_maturity_date(certificate: Certificate) -> datetime:
    return certificate.opened_at + timedelta(days=certificate_term_days(certificate))


def _decimal_to_cents(value: Decimal) -> int:
    return int((value * Decimal(100)).quantize(Decimal("1"), rounding=ROUND_HALF_UP))


def _certificate_compound_value(
    principal_cents: int, rate_bps: int, days: float, total_days: float
) -> Decimal:
    principal = Decimal(principal_cents) / Decimal(100)
    rate = Decimal(max(0, rate_bps)) / Decimal(10000)
    if total_days <= 0 or rate <= Decimal("0") or days <= 0:
        return principal.quantize(Decimal("0.01"))
    clamped_days = max(0.0, min(days, total_days))
    if clamped_days <= 0:
        return principal.quantize(Decimal("0.01"))
    try:
        fraction = clamped_days / total_days
    except ZeroDivisionError:  # pragma: no cover - defensive
        return principal.quantize(Decimal("0.01"))
    try:
        growth = math.exp(math.log1p(float(rate)) * fraction)
    except ValueError:
        growth = 1.0
    try:
        return (principal * Decimal(str(growth))).quantize(Decimal("0.01"))
    except (ValueError, ArithmeticError):  # pragma: no cover - defensive
        return principal.quantize(Decimal("0.01"))


def _certificate_elapsed_days(
    certificate: Certificate, *, at: Optional[datetime] = None
) -> float:
    total_days = float(max(0, certificate_term_days(certificate)))
    if total_days <= 0:
        return 0.0
    moment = at or _time_provider()
    if certificate.matured_at:
        moment = min(moment, certificate.matured_at)
    elapsed_seconds = (moment - certificate.opened_at).total_seconds()
    elapsed_days = elapsed_seconds / 86400.0
    return max(0.0, min(elapsed_days, total_days))


def certificate_maturity_value_cents(certificate: Certificate) -> int:
    total_days = float(certificate_term_days(certificate))
    return _decimal_to_cents(
        _certificate_compound_value(
            certificate.principal_cents,
            certificate.rate_bps,
            total_days,
            total_days,
        )
    )


def _certificate_elapsed_fraction(certificate: Certificate, *, at: Optional[datetime] = None) -> float:
    total_days = certificate_term_days(certificate)
    if total_days <= 0:
        return 1.0
    elapsed_days = _certificate_elapsed_days(certificate, at=at)
    return min(1.0, max(0.0, elapsed_days / total_days))


def certificate_value_cents(certificate: Certificate, *, at: Optional[datetime] = None) -> int:
    elapsed_days = _certificate_elapsed_days(certificate, at=at)
    total_days = float(certificate_term_days(certificate))
    return _decimal_to_cents(
        _certificate_compound_value(
            certificate.principal_cents,
            certificate.rate_bps,
            elapsed_days,
            total_days,
        )
    )


def certificate_penalty_cents(certificate: Certificate, *, at: Optional[datetime] = None) -> int:
    if certificate.penalty_days <= 0:
        return 0
    if certificate.matured_at is not None:
        return 0
    moment = at or _time_provider()
    if moment >= certificate_maturity_date(certificate):
        return 0
    elapsed_days = _certificate_elapsed_days(certificate, at=moment)
    if elapsed_days <= 0:
        return 0
    penalty_window = min(float(certificate.penalty_days), elapsed_days)
    if penalty_window <= 0:
        return 0
    total_days = float(certificate_term_days(certificate))
    current_value = _certificate_compound_value(
        certificate.principal_cents,
        certificate.rate_bps,
        elapsed_days,
        total_days,
    )
    prior_value = _certificate_compound_value(
        certificate.principal_cents,
        certificate.rate_bps,
        elapsed_days - penalty_window,
        total_days,
    )
    penalty_value = max(Decimal("0.00"), current_value - prior_value)
    principal_value = Decimal(certificate.principal_cents) / Decimal(100)
    accrued = max(Decimal("0.00"), current_value - principal_value)
    penalty_value = min(penalty_value, accrued)
    return _decimal_to_cents(penalty_value)


def certificate_sale_breakdown_cents(
    certificate: Certificate, *, at: Optional[datetime] = None
) -> Tuple[int, int, int]:
    gross = certificate_value_cents(certificate, at=at)
    penalty = certificate_penalty_cents(certificate, at=at)
    net = max(0, gross - penalty)
    return gross, penalty, net


def certificate_progress_percent(certificate: Certificate, *, at: Optional[datetime] = None) -> float:
    if certificate.matured_at:
        return 100.0
    total_days = certificate_term_days(certificate)
    if total_days <= 0:
        return 0.0
    elapsed_days = _certificate_elapsed_days(certificate, at=at)
    pct = (elapsed_days / total_days) * 100
    return min(100.0, max(0.0, pct))


def sunday_key(moment: datetime) -> str:
    days_since_sunday = (moment.weekday() + 1) % 7
    sunday = (moment - timedelta(days=days_since_sunday)).date()
    return sunday.isoformat()


def chores_completion_for_week(session: Session, kid_id: str, week_iso: str) -> Tuple[int, int]:
    week_start = date.fromisoformat(week_iso)
    week_end = week_start + timedelta(days=6)
    chores = session.exec(select(Chore).where(Chore.kid_id == kid_id, Chore.active == True)).all()  # noqa: E712
    expected = 0
    paid = 0
    for chore in chores:
        if chore.start_date and week_end < chore.start_date:
            continue
        if chore.end_date and week_start > chore.end_date:
            continue
        if chore.type == "daily":
            for offset in range(7):
                day = week_start + timedelta(days=offset)
                if chore.start_date and day < chore.start_date:
                    continue
                if chore.end_date and day > chore.end_date:
                    continue
                expected += 1
                pk = day.strftime("%Y-%m-%d")
                inst = session.exec(
                    select(ChoreInstance)
                    .where(ChoreInstance.chore_id == chore.id)
                    .where(ChoreInstance.period_key == pk)
                    .where(ChoreInstance.status == "paid")
                ).first()
                if inst:
                    paid += 1
        elif chore.type == "weekly":
            expected += 1
            pk = f"{week_start.isoformat()}-WEEK"
            inst = session.exec(
                select(ChoreInstance)
                .where(ChoreInstance.chore_id == chore.id)
                .where(ChoreInstance.period_key == pk)
                .where(ChoreInstance.status == "paid")
            ).first()
            if inst:
                paid += 1
    return paid, expected


def run_weekly_allowance_if_needed() -> None:
    moment = now_local()
    cache_key = "allowance_last_sunday"
    with Session(engine) as session:
        last = MetaDAO.get(session, cache_key)
        current = sunday_key(moment)
        if last == current:
            return
        bonus_on_all = MetaDAO.get(session, "rule_bonus_all_complete") == "1"
        bonus_cents = int(MetaDAO.get(session, "rule_bonus_cents") or "0")
        penalty_on_miss = MetaDAO.get(session, "rule_penalty_on_miss") == "1"
        penalty_cents = int(MetaDAO.get(session, "rule_penalty_cents") or "0")
        kids = session.exec(select(Child)).all()
        for child in kids:
            if (child.allowance_cents or 0) > 0:
                child.balance_cents += child.allowance_cents
                child.updated_at = datetime.utcnow()
                session.add(child)
                session.add(Event(child_id=child.kid_id, change_cents=child.allowance_cents, reason="weekly_allowance"))
            paid, expected = chores_completion_for_week(session, child.kid_id, current)
            if expected > 0:
                if bonus_on_all and paid == expected and bonus_cents > 0:
                    child.balance_cents += bonus_cents
                    session.add(Event(child_id=child.kid_id, change_cents=bonus_cents, reason="weekly_bonus_all_complete"))
                elif penalty_on_miss and paid < expected and penalty_cents > 0:
                    deduction = min(penalty_cents, child.balance_cents)
                    if deduction > 0:
                        child.balance_cents -= deduction
                        session.add(Event(child_id=child.kid_id, change_cents=-deduction, reason="weekly_penalty_missed"))
                child.updated_at = datetime.utcnow()
                session.add(child)
        MetaDAO.set(session, cache_key, current)
        session.commit()

# ---------------------------------------------------------------------------
# Investing helpers (market instruments, live data with cached fallback)
# ---------------------------------------------------------------------------
def _normalize_symbol(symbol: str) -> str:
    return (symbol or "").strip().upper()


def ensure_default_instrument() -> None:
    normalized = _normalize_symbol(DEFAULT_MARKET_SYMBOL)
    with Session(engine) as session:
        existing = session.exec(
            select(MarketInstrument).where(MarketInstrument.symbol == normalized)
        ).first()
        if not existing:
            session.add(
                MarketInstrument(
                    symbol=normalized,
                    name="S&P 500 Fund",
                    kind=INSTRUMENT_KIND_STOCK,
                )
            )
            session.commit()


def ensure_default_learning_content() -> None:
    sample_lessons = [
        {
            "title": "Why saving matters",
            "summary": "Set goals, save steadily, and watch your money grow.",
            "content": textwrap.dedent(
                """
                ## Saving builds choices

                Every dollar you set aside gives you more options later. Goals help
                you stay focused and track your progress.

                * Pick something you care about.
                * Break the goal into weekly mini-targets.
                * Celebrate each deposit!

                ## Smart habits

                Try the 50/40/10 idea: 50% for saving goals, 40% for fun spending,
                and 10% for sharing or gifts. Adjust the mix to fit your family rules.
                """
            ).strip(),
            "quiz": {
                "questions": [
                    {
                        "prompt": "What is the first step when saving for something big?",
                        "options": [
                            "Spend money right away",
                            "Choose a goal you care about",
                            "Wait for someone to buy it",
                        ],
                        "answer": 1,
                    },
                    {
                        "prompt": "How can mini-targets help you?",
                        "options": [
                            "They make progress easier to see",
                            "They cost more money",
                            "They replace your goal",
                        ],
                        "answer": 0,
                    },
                ],
                "passing_score": 2,
                "reward_cents": 50,
            },
        },
        {
            "title": "Understanding interest",
            "summary": "Interest is a small thank-you for letting money rest.",
            "content": textwrap.dedent(
                """
                ## What is interest?

                Banks and parents sometimes pay extra money when you leave your
                savings alone. This extra is called *interest*.

                ## How to earn it

                * Deposit money into a savings jar or certificate.
                * Wait for the agreed time.
                * Collect the bonus interest on top of your savings.

                The longer your money stays put, the more interest you may earn.
                """
            ).strip(),
            "quiz": {
                "questions": [
                    {
                        "prompt": "What do you call extra money paid for saving?",
                        "options": ["Allowance", "Interest", "Debt"],
                        "answer": 1,
                    },
                    {
                        "prompt": "How do you earn more interest?",
                        "options": [
                            "Spend the money quickly",
                            "Leave the money saved longer",
                            "Hide it under a pillow",
                        ],
                        "answer": 1,
                    },
                ],
                "passing_score": 2,
                "reward_cents": 75,
            },
        },
    ]
    with Session(engine) as session:
        exists = session.exec(select(Lesson.id).limit(1)).first()
        if exists:
            return
        for entry in sample_lessons:
            lesson = Lesson(
                title=entry["title"],
                content_md=entry["content"],
                summary=entry["summary"],
            )
            session.add(lesson)
            session.commit()
            session.refresh(lesson)
            quiz_payload = entry.get("quiz")
            if quiz_payload:
                reward = int(quiz_payload.get("reward_cents", 0))
                payload = json.dumps(quiz_payload)
                session.add(
                    Quiz(
                        lesson_id=lesson.id,
                        payload=payload,
                        reward_cents=reward,
                    )
                )
                session.commit()


def list_market_instruments(session: Session | None = None) -> List[MarketInstrument]:
    def _load(active: Session) -> List[MarketInstrument]:
        return (
            active.exec(select(MarketInstrument).order_by(MarketInstrument.symbol)).all()
        )

    if session is not None:
        return _load(session)
    with Session(engine) as new_session:
        return _load(new_session)


def list_kid_market_symbols(
    kid_id: str, session: Session | None = None
) -> List[str]:
    normalized_default = _normalize_symbol(DEFAULT_MARKET_SYMBOL)

    def _load(active: Session) -> List[str]:
        rows = active.exec(
            select(KidMarketInstrument)
            .where(KidMarketInstrument.kid_id == kid_id)
            .order_by(KidMarketInstrument.created_at)
        ).all()
        symbols: List[str] = []
        for row in rows:
            normalized = _normalize_symbol(row.symbol)
            if normalized and normalized not in symbols:
                symbols.append(normalized)
        if normalized_default not in symbols:
            return [normalized_default] + symbols
        ordered = [normalized_default]
        ordered.extend(sym for sym in symbols if sym != normalized_default)
        return ordered

    if session is not None:
        return _load(session)
    with Session(engine) as new_session:
        return _load(new_session)


def list_market_instruments_for_kid(
    kid_id: str, session: Session | None = None
) -> List[MarketInstrument]:
    def _load(active: Session) -> List[MarketInstrument]:
        symbols = list_kid_market_symbols(kid_id, session=active)
        if not symbols:
            symbols = [_normalize_symbol(DEFAULT_MARKET_SYMBOL)]
        fetched = active.exec(
            select(MarketInstrument).where(
                MarketInstrument.symbol.in_(symbols)
            )
        ).all()
        lookup = {
            _normalize_symbol(inst.symbol): inst
            for inst in fetched
        }
        instruments: List[MarketInstrument] = []
        for symbol in symbols:
            normalized = _normalize_symbol(symbol)
            inst = lookup.get(normalized)
            if not inst:
                inst = MarketInstrument(symbol=normalized, name=normalized, kind=INSTRUMENT_KIND_STOCK)
            instruments.append(inst)
        return instruments

    if session is not None:
        return _load(session)
    with Session(engine) as new_session:
        return _load(new_session)


def get_market_instrument(symbol: str, session: Session | None = None) -> Optional[MarketInstrument]:
    normalized = _normalize_symbol(symbol)

    def _load(active: Session) -> Optional[MarketInstrument]:
        return active.exec(
            select(MarketInstrument).where(MarketInstrument.symbol == normalized)
        ).first()

    if session is not None:
        return _load(session)
    with Session(engine) as new_session:
        return _load(new_session)


def add_market_instrument(symbol: str, name: str, kind: str) -> Optional[MarketInstrument]:
    normalized_symbol = _normalize_symbol(symbol)
    if not normalized_symbol:
        return None
    normalized_kind = kind if kind in {INSTRUMENT_KIND_STOCK, INSTRUMENT_KIND_CRYPTO} else INSTRUMENT_KIND_STOCK
    friendly_name = name.strip() if name else normalized_symbol
    with Session(engine) as session:
        existing = session.exec(
            select(MarketInstrument).where(MarketInstrument.symbol == normalized_symbol)
        ).first()
        if existing:
            existing.name = friendly_name
            existing.kind = normalized_kind
            session.add(existing)
            session.commit()
            session.refresh(existing)
            return existing
        instrument = MarketInstrument(
            symbol=normalized_symbol,
            name=friendly_name,
            kind=normalized_kind,
        )
        session.add(instrument)
        session.commit()
        session.refresh(instrument)
        return instrument


def search_market_symbols(query: str, *, limit: int = 6) -> List[Dict[str, str]]:
    cleaned = (query or "").strip()
    if not cleaned:
        return []
    encoded = quote(cleaned, safe="")
    url = f"https://query1.finance.yahoo.com/v1/finance/search?q={encoded}&quotesCount={limit}&newsCount=0"
    try:
        req = URLRequest(url, headers={"User-Agent": "Mozilla/5.0"})
        with urlopen(req, timeout=6) as resp:
            payload = resp.read().decode("utf-8")
        data = json.loads(payload)
    except (URLError, HTTPError, TimeoutError, ValueError, KeyError):
        return []
    matches: List[Dict[str, str]] = []
    for item in data.get("quotes", [])[:limit]:
        symbol = item.get("symbol")
        if not symbol:
            continue
        name = item.get("shortname") or item.get("longname") or symbol
        quote_type = (item.get("quoteType") or "").lower()
        kind = INSTRUMENT_KIND_CRYPTO if "crypto" in quote_type else INSTRUMENT_KIND_STOCK
        matches.append({"symbol": symbol, "name": name, "kind": kind})
    return matches


def lookup_symbol_profile(symbol: str) -> Optional[Dict[str, str]]:
    normalized = _normalize_symbol(symbol)
    if not normalized:
        return None
    encoded = quote(normalized, safe="")
    url = f"https://query1.finance.yahoo.com/v7/finance/quote?symbols={encoded}"
    try:
        req = URLRequest(url, headers={"User-Agent": "Mozilla/5.0"})
        with urlopen(req, timeout=6) as resp:
            payload = resp.read().decode("utf-8")
        data = json.loads(payload)
        result = data.get("quoteResponse", {}).get("result", [])
        if not result:
            return None
        entry = result[0]
    except (URLError, HTTPError, TimeoutError, ValueError, KeyError, IndexError):
        return None
    name = entry.get("longName") or entry.get("shortName") or normalized
    quote_type = (entry.get("quoteType") or "").lower()
    kind = INSTRUMENT_KIND_CRYPTO if "crypto" in quote_type else INSTRUMENT_KIND_STOCK
    return {"symbol": normalized, "name": name, "kind": kind}


def delete_market_instrument(instrument_id: int) -> None:
    with Session(engine) as session:
        instrument = session.get(MarketInstrument, instrument_id)
        if not instrument:
            return
        if _normalize_symbol(instrument.symbol) == _normalize_symbol(DEFAULT_MARKET_SYMBOL):
            return
        session.delete(instrument)
        session.commit()


def instrument_yahoo_symbol(symbol: str) -> str:
    normalized = _normalize_symbol(symbol)
    if normalized == _normalize_symbol(DEFAULT_MARKET_SYMBOL):
        return "^GSPC"
    return normalized


def _price_cache_key(symbol: str) -> str:
    return f"market_price_{_normalize_symbol(symbol)}"


def _price_ts_cache_key(symbol: str) -> str:
    return f"market_price_ts_{_normalize_symbol(symbol)}"


def _price_history_key(symbol: str) -> str:
    return f"market_price_hist_{_normalize_symbol(symbol)}"


PRICE_HISTORY_RANGES: Dict[str, Dict[str, Any]] = {
    "1d": {"label": "24hr", "range": "1d", "interval": "5m", "ttl": 15},
    "1w": {"label": "1wk", "range": "5d", "interval": "30m", "ttl": 60},
    "1m": {"label": "1mo", "range": "1mo", "interval": "1d", "ttl": 180},
    "3m": {"label": "3mo", "range": "3mo", "interval": "1d", "ttl": 180},
    "6m": {"label": "6mo", "range": "6mo", "interval": "1d", "ttl": 180},
    "1y": {"label": "1yr", "range": "1y", "interval": "1wk", "ttl": 240},
    "5y": {"label": "5yr", "range": "5y", "interval": "1mo", "ttl": 1440},
}
DEFAULT_PRICE_RANGE = "1m"
CHART_VIEW_COMPACT = "compact"
CHART_VIEW_DETAIL = "detail"
DEFAULT_CHART_VIEW = CHART_VIEW_COMPACT
CHART_VIEWS = {CHART_VIEW_COMPACT, CHART_VIEW_DETAIL}


def normalize_history_range(value: str) -> str:
    normalized = (value or "").lower()
    return normalized if normalized in PRICE_HISTORY_RANGES else DEFAULT_PRICE_RANGE


def normalize_chart_view(value: str) -> str:
    normalized = (value or "").strip().lower()
    return normalized if normalized in CHART_VIEWS else DEFAULT_CHART_VIEW


def _price_history_range_cache_key(symbol: str, range_code: str) -> str:
    return f"market_price_hist_{_normalize_symbol(symbol)}_{range_code}"


def _cache_set_price(session: Session, symbol: str, cents: int) -> None:
    MetaDAO.set(session, _price_cache_key(symbol), str(int(cents)))
    MetaDAO.set(session, _price_ts_cache_key(symbol), datetime.utcnow().isoformat())


def _cache_get_price(session: Session, symbol: str) -> tuple[int, Optional[datetime]]:
    price_raw = MetaDAO.get(session, _price_cache_key(symbol))
    ts_raw = MetaDAO.get(session, _price_ts_cache_key(symbol))
    try:
        price_c = int(price_raw) if price_raw is not None else 0
    except (TypeError, ValueError):
        price_c = 0
    try:
        last = datetime.fromisoformat(ts_raw) if ts_raw else None
    except Exception:
        last = None
    return price_c, last


def _should_refresh(last: Optional[datetime]) -> bool:
    if not last:
        return True
    return (datetime.utcnow() - last) > timedelta(minutes=5)


def _download_price_history(symbol: str, range_param: str, interval: str) -> List[Dict[str, Any]]:
    yahoo_symbol = instrument_yahoo_symbol(symbol)
    encoded = quote(yahoo_symbol, safe="")
    url = (
        f"https://query1.finance.yahoo.com/v8/finance/chart/{encoded}?range={range_param}&interval={interval}"
    )
    try:
        req = URLRequest(url, headers={"User-Agent": "Mozilla/5.0"})
        with urlopen(req, timeout=6) as resp:
            payload = resp.read().decode("utf-8")
        data = json.loads(payload)
        result = data.get("chart", {}).get("result")
        if not result:
            return []
        chart = result[0]
        timestamps = chart.get("timestamp") or []
        quote_info = chart.get("indicators", {}).get("quote", [{}])[0]
        closes = quote_info.get("close") or []
        points: List[Dict[str, Any]] = []
        for ts, close in zip(timestamps, closes):
            if close is None:
                continue
            try:
                price_c = int(round(float(close) * 100))
            except (TypeError, ValueError):
                continue
            dt = datetime.fromtimestamp(ts)
            points.append({"t": dt.isoformat(), "p": price_c})
        return points
    except (URLError, HTTPError, TimeoutError, ValueError, KeyError):
        return []


def fetch_price_history_range(symbol: str, range_code: str) -> List[Dict[str, Any]]:
    normalized_range = normalize_history_range(range_code)
    config = PRICE_HISTORY_RANGES[normalized_range]
    cache_key = _price_history_range_cache_key(symbol, normalized_range)
    ttl_minutes = int(config.get("ttl", 60) or 0)
    with Session(engine) as session:
        cached_raw = MetaDAO.get(session, cache_key)
        if cached_raw:
            try:
                cached_data = json.loads(cached_raw)
                updated_raw = cached_data.get("updated")
                cached_points = cached_data.get("points", [])
            except Exception:
                cached_data = None
            else:
                try:
                    updated_ts = datetime.fromisoformat(updated_raw) if updated_raw else None
                except Exception:
                    updated_ts = None
                if updated_ts and (datetime.utcnow() - updated_ts) <= timedelta(minutes=ttl_minutes):
                    return cached_points
        points = _download_price_history(symbol, config["range"], config["interval"])
        if points:
            MetaDAO.set(
                session,
                cache_key,
                json.dumps({"updated": datetime.utcnow().isoformat(), "points": points}),
            )
            session.commit()
            return points
        if cached_raw:
            try:
                cached_data = json.loads(cached_raw)
                return cached_data.get("points", [])
            except Exception:
                return []
        return []


def _fetch_price_from_yahoo(symbol: str) -> Optional[int]:
    yahoo_symbol = instrument_yahoo_symbol(symbol)
    encoded = quote(yahoo_symbol, safe="")
    url = f"https://query1.finance.yahoo.com/v8/finance/chart/{encoded}?range=1d&interval=5m"
    try:
        req = URLRequest(url, headers={"User-Agent": "Mozilla/5.0"})
        with urlopen(req, timeout=6) as resp:
            data = json.load(resp)
        result = data.get("chart", {}).get("result", [])
        if not result:
            return None
        meta = result[0].get("meta", {})
        last_price = meta.get("regularMarketPrice")
        if last_price is None:
            closes = result[0].get("indicators", {}).get("quote", [{}])[0].get("close", [])
            closes = [x for x in closes if isinstance(x, (int, float))]
            last_price = closes[-1] if closes else None
        if last_price is None:
            return None
        return int(round(float(last_price) * 100))
    except (URLError, HTTPError, TimeoutError, ValueError, KeyError):
        return None


def _append_price_history(session: Session, symbol: str, price_c: int, max_len: int = 2016) -> None:
    try:
        raw = MetaDAO.get(session, _price_history_key(symbol)) or "[]"
        history = json.loads(raw)
    except Exception:
        history = []
    now_utc = datetime.utcnow()
    if history:
        try:
            last_ts = datetime.fromisoformat(history[-1]["t"])
            if (now_utc - last_ts) < timedelta(minutes=5):
                return
        except Exception:
            pass
    history.append({"t": now_utc.isoformat(), "p": int(price_c)})
    if len(history) > max_len:
        history = history[-max_len:]
    MetaDAO.set(session, _price_history_key(symbol), json.dumps(history))


def get_price_history(symbol: str) -> list[dict]:
    with Session(engine) as session:
        try:
            raw = MetaDAO.get(session, _price_history_key(symbol)) or "[]"
            return json.loads(raw)
        except Exception:
            return []


def _simulate_sp500_to_today() -> int:
    from random import Random

    today = now_local().date()
    with Session(engine) as session:
        last_date_raw = MetaDAO.get(session, "sim_sp500_last")
        price_c = int(MetaDAO.get(session, "sim_sp500_price_cents") or "0")
        seed = int(MetaDAO.get(session, "sim_sp500_seed") or "12345")
        if not last_date_raw or price_c <= 0:
            price_c = 40000
            MetaDAO.set(session, "sim_sp500_price_cents", str(price_c))
            MetaDAO.set(session, "sim_sp500_last", today.isoformat())
            MetaDAO.set(session, "sim_sp500_seed", str(seed))
            session.commit()
            return price_c
        last_date = date.fromisoformat(last_date_raw)
        if last_date >= today:
            return price_c
        current = last_date
        price = price_c / 100.0
        while current < today:
            current += timedelta(days=1)
            day_rng = Random(seed + current.toordinal())
            mu, sigma = 0.0003, 0.01
            r = day_rng.gauss(mu, sigma)
            price = max(1.0, price * (1.0 + r))
        price_c = int(round(price * 100))
        MetaDAO.set(session, "sim_sp500_price_cents", str(price_c))
        MetaDAO.set(session, "sim_sp500_last", today.isoformat())
        session.commit()
        return price_c


def real_market_price_cents(symbol: str) -> Optional[int]:
    with Session(engine) as session:
        cached, last = _cache_get_price(session, symbol)
        if cached and not _should_refresh(last):
            return cached
        live = _fetch_price_from_yahoo(symbol)
        if live and live > 0:
            _cache_set_price(session, symbol, live)
            _append_price_history(session, symbol, live)
            session.commit()
            return live
        if cached > 0:
            return cached
        return None


def market_price_cents(symbol: str) -> int:
    live = real_market_price_cents(symbol)
    if isinstance(live, int) and live > 0:
        return live
    if _normalize_symbol(symbol) == _normalize_symbol(DEFAULT_MARKET_SYMBOL):
        return _simulate_sp500_to_today()
    return max(live or 0, 0)


def compute_holdings_metrics(kid_id: str, symbol: str) -> dict:
    normalized_symbol = _normalize_symbol(symbol)
    price_c = market_price_cents(normalized_symbol)
    with Session(engine) as session:
        holding = session.exec(
            select(Investment).where(Investment.kid_id == kid_id, Investment.fund == normalized_symbol)
        ).first()
        txs = session.exec(
            select(InvestmentTx)
            .where(InvestmentTx.kid_id == kid_id, InvestmentTx.fund == normalized_symbol)
            .order_by(InvestmentTx.ts)
        ).all()
    shares = holding.shares if holding else 0.0
    avg_cost_c = 0
    invested_cost_c = 0
    realized_pl_c = 0
    running_shares = 0.0
    running_cost_c = 0
    for tx in txs:
        if tx.tx_type == "buy":
            running_cost_c += int(round(tx.shares * tx.price_cents))
            running_shares += tx.shares
        else:
            if running_shares > 1e-12:
                avg_cost = running_cost_c / running_shares
                sold_cost = int(round(tx.shares * avg_cost))
                proceeds = int(round(tx.shares * tx.price_cents))
                realized_pl_c += proceeds - sold_cost
                running_cost_c -= sold_cost
                running_shares -= tx.shares
            realized_pl_c += tx.realized_pl_cents
    if running_shares > 1e-12:
        avg_cost_c = int(round(running_cost_c / running_shares))
        invested_cost_c = int(round(running_cost_c))
    market_value_c = int(round(shares * price_c))
    unrealized_pl_c = market_value_c - invested_cost_c
    return {
        "shares": shares,
        "avg_cost_c": int(avg_cost_c),
        "invested_cost_c": int(invested_cost_c),
        "realized_pl_c": int(realized_pl_c),
        "market_value_c": int(market_value_c),
        "unrealized_pl_c": int(unrealized_pl_c),
        "price_c": int(price_c),
    }


def sparkline_svg_from_history(hist: Iterable[dict], width: int = 320, height: int = 64, pad: int = 6) -> str:
    prices = [point.get("p") for point in hist if isinstance(point.get("p"), int)]
    if len(prices) < 2:
        return f"<svg width='{width}' height='{height}'></svg>"
    pmin, pmax = min(prices), max(prices)
    rng = max(1, pmax - pmin)
    xs: List[float] = []
    ys: List[float] = []
    total = len(prices)
    for idx, price in enumerate(prices):
        xs.append(pad + (idx * (width - 2 * pad) / (total - 1)))
        ys.append(pad + (height - 2 * pad) * (1 - (price - pmin) / rng))
    path = "M {:.2f} {:.2f} ".format(xs[0], ys[0]) + " ".join(
        f"L {x:.2f} {y:.2f}" for x, y in zip(xs[1:], ys[1:])
    )
    color = "#16a34a" if prices[-1] >= prices[0] else "#dc2626"
    return (
        f"<svg width='{width}' height='{height}' viewBox='0 0 {width} {height}' "
        f"xmlns='http://www.w3.org/2000/svg' role='img' aria-label='7-day price sparkline'>"
        f"<path d='{path}' fill='none' stroke='{color}' stroke-width='2'/></svg>"
    )


def detailed_history_chart_svg(
    hist: Iterable[dict], *, width: int = 640, height: int = 240
) -> str:
    points: List[Tuple[datetime, int]] = []
    for entry in hist:
        price_raw = entry.get("p")
        timestamp_raw = entry.get("t")
        if price_raw is None or timestamp_raw is None:
            continue
        try:
            price_c = int(price_raw)
        except (TypeError, ValueError):
            continue
        try:
            moment = (
                datetime.fromisoformat(timestamp_raw)
                if isinstance(timestamp_raw, str)
                else datetime.fromtimestamp(int(timestamp_raw))
            )
        except (TypeError, ValueError, OSError):
            continue
        points.append((moment, price_c))
    if len(points) < 2:
        return (
            f"<svg class='chart chart--detail' width='{width}' height='{height}'></svg>"
        )
    points.sort(key=lambda item: item[0])
    pad_left = 60.0
    pad_right = 16.0
    pad_top = 24.0
    pad_bottom = 36.0
    inner_width = width - pad_left - pad_right
    inner_height = height - pad_top - pad_bottom
    if inner_width <= 0 or inner_height <= 0:
        return (
            f"<svg class='chart chart--detail' width='{width}' height='{height}'></svg>"
        )
    start_time = points[0][0]
    offsets = [(point[0] - start_time).total_seconds() for point in points]
    span = offsets[-1]
    if span <= 0:
        x_positions = [
            pad_left + (inner_width * idx / (len(points) - 1))
            for idx in range(len(points))
        ]
    else:
        x_positions = [pad_left + (offset / span) * inner_width for offset in offsets]
    prices = [price for _, price in points]
    min_price = min(prices)
    max_price = max(prices)
    price_range = max(1, max_price - min_price)
    y_positions = [
        pad_top + (inner_height * (1 - (price - min_price) / price_range))
        for price in prices
    ]
    baseline = pad_top + inner_height
    color = "#16a34a" if prices[-1] >= prices[0] else "#dc2626"
    axis_color = "#94a3b8"
    path_parts = [f"M {x_positions[0]:.2f} {y_positions[0]:.2f}"]
    for x, y in zip(x_positions[1:], y_positions[1:]):
        path_parts.append(f"L {x:.2f} {y:.2f}")
    path_data = " ".join(path_parts)
    fill_data = (
        path_data
        + f" L {pad_left + inner_width:.2f} {baseline:.2f}"
        + f" L {pad_left:.2f} {baseline:.2f} Z"
    )
    y_ticks = [min_price, (min_price + max_price) / 2, max_price]
    y_labels = []
    for value in y_ticks:
        y = pad_top + (inner_height * (1 - (float(value) - min_price) / price_range))
        y_labels.append(
            f"<text x='{pad_left - 10:.2f}' y='{y:.2f}' fill='{axis_color}' "
            "font-size='12' text-anchor='end' dominant-baseline='middle'>"
            + usd(int(round(value)))
            + "</text>"
        )
    total_seconds = points[-1][0] - points[0][0]
    span_seconds = max(1.0, total_seconds.total_seconds())
    if span_seconds <= 36_000:  # ~10 hours
        tick_fmt = "%b %d %H:%M"
    elif span_seconds <= 86_400 * 90:
        tick_fmt = "%b %d"
    elif span_seconds <= 86_400 * 540:
        tick_fmt = "%b %Y"
    else:
        tick_fmt = "%Y"
    tick_candidates = [0, len(points) // 3, (2 * len(points)) // 3, len(points) - 1]
    ticks: List[int] = []
    for idx in tick_candidates:
        if 0 <= idx < len(points) and idx not in ticks:
            ticks.append(idx)
    x_labels = []
    for idx in ticks:
        tick_x = x_positions[idx]
        tick_label = points[idx][0].strftime(tick_fmt)
        x_labels.append(
            f"<text x='{tick_x:.2f}' y='{height - pad_bottom + 18:.2f}' fill='{axis_color}' "
            "font-size='12' text-anchor='middle'>"
            + html_escape(tick_label)
            + "</text>"
        )
    return (
        f"<svg class='chart chart--detail' width='{width}' height='{height}' "
        f"viewBox='0 0 {width} {height}' xmlns='http://www.w3.org/2000/svg' "
        f"role='img' aria-label='Price history detailed chart'>"
        f"<rect x='{pad_left:.2f}' y='{pad_top:.2f}' width='{inner_width:.2f}' "
        f"height='{inner_height:.2f}' fill='none' stroke='rgba(148,163,184,0.18)' stroke-width='1'/>"
        f"<path d='{fill_data}' fill='{color}' fill-opacity='0.15' stroke='none'/>"
        f"<path d='{path_data}' fill='none' stroke='{color}' stroke-width='2.5' stroke-linejoin='round'/>"
        f"<line x1='{pad_left:.2f}' y1='{baseline:.2f}' x2='{pad_left + inner_width:.2f}' y2='{baseline:.2f}' "
        f"stroke='{axis_color}' stroke-width='1'/>"
        f"<line x1='{pad_left:.2f}' y1='{pad_top:.2f}' x2='{pad_left:.2f}' y2='{baseline:.2f}' "
        f"stroke='{axis_color}' stroke-width='1'/>"
        + "".join(y_labels)
        + "".join(x_labels)
        + "</svg>"
    )


# Ensure core market instruments exist after migrations
ensure_default_instrument()
ensure_default_learning_content()


# ---------------------------------------------------------------------------
# Gamification helpers
# ---------------------------------------------------------------------------
def _update_gamification(child: Child, award_cents: int) -> None:
    today = now_local().date()
    if child.last_chore_date == today - timedelta(days=1):
        child.streak_days += 1
    elif child.last_chore_date == today:
        pass
    else:
        child.streak_days = 1 if award_cents > 0 else 0
    child.last_chore_date = today
    points = max(1, award_cents // 25)
    child.total_points += points
    child.level = max(1, 1 + child.total_points // 100)
    badges = {badge for badge in (child.badges or "").split(",") if badge}
    if child.streak_days >= 7:
        badges.add("Streak 7")
    if child.streak_days >= 30:
        badges.add("Streak 30")
    if child.total_points >= 250:
        badges.add("Centurion")
    child.badges = ",".join(sorted(badges))


def _badges_html(badges_csv: Optional[str]) -> str:
    badges = [badge for badge in (badges_csv or "").split(",") if badge]
    if not badges:
        return "<span class='muted'>(none)</span>"
    return " ".join(f"<span class='pill'>{badge}</span>" for badge in badges)

@app.get("/manifest.webmanifest", include_in_schema=False)
def manifest_webmanifest() -> JSONResponse:
    return JSONResponse(
        {
            "name": "KidBank",
            "short_name": "KidBank",
            "start_url": "/",
            "display": "standalone",
            "background_color": "#0b1220",
            "theme_color": "#2563eb",
            "scope": "/",
            "description": "Kid-friendly banking for chores, goals, and investing.",
            "icons": [
                {"src": "/pwa-icon.svg", "sizes": "192x192", "type": "image/svg+xml"},
                {"src": "/pwa-icon.svg", "sizes": "512x512", "type": "image/svg+xml"},
            ],
        }
    )


@app.get("/service-worker.js", include_in_schema=False)
def service_worker_js() -> Response:
    return Response(SERVICE_WORKER_JS, media_type="application/javascript", headers={"Cache-Control": "no-cache"})


@app.get("/pwa-icon.svg", include_in_schema=False)
def pwa_icon() -> Response:
    return Response(PWA_ICON_SVG, media_type="image/svg+xml")


@app.get("/offline", response_class=HTMLResponse)
def offline_page(request: Request) -> HTMLResponse:
    inner = """
    <div class='card'>
      <h3>Offline mode</h3>
      <p class='muted'>You're viewing the cached KidBank shell. Actions like payouts or transfers need a connection.</p>
      <p class='muted'>Reconnect to sync progress.</p>
    </div>
    """
    return render_page(request, "KidBank — Offline", inner)


# ---------------------------------------------------------------------------
# Kid-facing routes
# ---------------------------------------------------------------------------
@app.get("/", response_class=HTMLResponse)
def landing(request: Request) -> HTMLResponse:
    if kid_authed(request):
        return RedirectResponse("/kid", status_code=302)
    remembered_kid = html_escape(request.cookies.get(REMEMBER_NAME_COOKIE, "") or "")
    kid_prefill_attr = f" value='{remembered_kid}'" if remembered_kid else ""
    inner = """
    <div class='grid'>
      <div class='card'>
        <h3>Kid Sign-In</h3>
        <form method='post' action='/kid/login'>
          <label>kid_id</label><input name='kid_id' placeholder='e.g. alex01'""" + kid_prefill_attr + """ required>
          <label style='margin-top:8px;'>PIN</label><input name='kid_pin' placeholder='your PIN' required>
          <label class='checkbox' style='margin-top:8px; display:flex; align-items:center; gap:6px;'><input type='checkbox' name='remember_me' value='1'> <span>Remember me</span></label>
          <button type='submit' style='margin-top:10px;'>View My Account</button>
        </form>
      </div>
      <div class='card'>
        <h3>Parent / Admin</h3>
        <p class='muted'>Manage kids, balances, prizes, chores, goals and investing.</p>
        <a href='/admin/login'><button>Go to Admin Login</button></a>
      </div>
    </div>
    """
    return render_page(request, "Kid Bank — Sign In", inner)


@app.post("/kid/login", response_class=HTMLResponse)
def kid_login(
    request: Request,
    kid_id: str = Form(...),
    kid_pin: str = Form(...),
    remember_me: Optional[str] = Form(None),
) -> HTMLResponse:
    with Session(engine) as session:
        child = session.exec(select(Child).where(Child.kid_id == kid_id)).first()
        if not child or (child.kid_pin or "") != (kid_pin or ""):
            body = "<div class='card'><p style='color:#ff6b6b;'>Invalid kid_id or PIN.</p><p><a href='/'>Back</a></p></div>"
            return render_page(request, "Kid Login", body)
    request.session["kid_authed"] = kid_id
    response = RedirectResponse("/kid", status_code=302)
    remember_flag = str(remember_me or "").strip().lower() in {"1", "true", "on", "yes"}
    if remember_flag:
        expires_at = datetime.utcnow() + REMEMBER_COOKIE_LIFETIME
        token = _encode_remember_token(kid_id, expires_at)
        response.set_cookie(
            REMEMBER_COOKIE_NAME,
            token,
            max_age=REMEMBER_COOKIE_MAX_AGE,
            httponly=True,
            samesite="lax",
            path="/",
        )
        response.set_cookie(
            REMEMBER_NAME_COOKIE,
            kid_id,
            max_age=REMEMBER_COOKIE_MAX_AGE,
            httponly=True,
            samesite="lax",
            path="/",
        )
    else:
        response.delete_cookie(REMEMBER_COOKIE_NAME, path="/")
        response.delete_cookie(REMEMBER_NAME_COOKIE, path="/")
    return response


@app.get("/kid", response_class=HTMLResponse)
def kid_home(
    request: Request,
    section: str = Query("overview"),
    chore_day: Optional[str] = Query(None),
    activity_search: str = Query(""),
    activity_dir: str = Query("all"),
) -> HTMLResponse:
    if (redirect := require_kid(request)) is not None:
        return redirect
    kid_id = kid_authed(request)
    assert kid_id
    selected_section = (section or "overview").strip().lower()
    selected_section = {"invest": "investing", "investments": "investing"}.get(
        selected_section, selected_section
    )
    moment = now_local()
    today = moment.date()
    requested_day = (chore_day or "").strip()
    try:
        selected_chore_day = date.fromisoformat(requested_day) if requested_day else today
    except ValueError:
        selected_chore_day = today
    global_infos: List[Dict[str, Any]] = []
    kid_global_claims: List[GlobalChoreClaim] = []
    global_chore_lookup: Dict[int, Chore] = {}
    chores_today: List[Tuple[Chore, Optional[ChoreInstance]]] = []
    activity_query = (activity_search or "").strip()
    activity_direction = (activity_dir or "all").strip().lower()
    if activity_direction not in {"all", "credit", "debit", "zero"}:
        activity_direction = "all"
    lessons: List[Lesson] = []
    quiz_by_lesson: Dict[int, Quiz] = {}
    latest_attempt_by_quiz: Dict[int, QuizAttempt] = {}
    goal_interest_bps = 0
    marketplace_open_listings: List[MarketplaceListing] = []
    marketplace_my_listings: List[MarketplaceListing] = []
    marketplace_claimed_by_me: List[MarketplaceListing] = []
    try:
        others: List[Child] = []
        incoming_requests: List[MoneyRequest] = []
        outgoing_requests: List[MoneyRequest] = []
        with Session(engine) as session:
            child = session.exec(select(Child).where(Child.kid_id == kid_id)).first()
            if not child:
                request.session.pop("kid_authed", None)
                return RedirectResponse("/", status_code=302)
            chores_today = list_chore_instances_for_kid(kid_id, target_day=today)
            if selected_chore_day == today:
                chores = chores_today
            else:
                chores = list_chore_instances_for_kid(kid_id, target_day=selected_chore_day)
            event_limit = 120 if activity_query else 40
            events = session.exec(
                select(Event)
                .where(Event.child_id == kid_id)
                .order_by(desc(Event.timestamp))
                .limit(event_limit)
            ).all()
            goals = session.exec(
                select(Goal)
                .where(Goal.kid_id == kid_id)
                .order_by(desc(Goal.created_at))
            ).all()
            others = session.exec(
                select(Child).where(Child.kid_id != kid_id).order_by(Child.name)
            ).all()
            incoming_requests = session.exec(
                select(MoneyRequest)
                .where(MoneyRequest.to_kid_id == kid_id)
                .where(MoneyRequest.status == "pending")
                .order_by(desc(MoneyRequest.created_at))
            ).all()
            outgoing_requests = session.exec(
                select(MoneyRequest)
                .where(MoneyRequest.from_kid_id == kid_id)
                .order_by(desc(MoneyRequest.created_at))
                .limit(12)
            ).all()
            ensure_default_learning_content()
            lessons = session.exec(select(Lesson).order_by(Lesson.id)).all()
            quizzes = session.exec(select(Quiz).order_by(Quiz.lesson_id)).all()
            attempts = session.exec(
                select(QuizAttempt)
                .where(QuizAttempt.child_id == kid_id)
                .order_by(desc(QuizAttempt.created_at))
            ).all()
            quiz_by_lesson = {quiz.lesson_id: quiz for quiz in quizzes}
            for attempt in attempts:
                if attempt.quiz_id not in latest_attempt_by_quiz:
                    latest_attempt_by_quiz[attempt.quiz_id] = attempt
            try:
                goal_interest_bps = int(MetaDAO.get(session, "goal_interest_rate_bps") or "0")
            except (TypeError, ValueError):
                goal_interest_bps = 0
            global_chores = session.exec(
                select(Chore)
                .where(Chore.kid_id == GLOBAL_CHORE_KID_ID)
                .where(Chore.active == True)  # noqa: E712
                .order_by(Chore.name)
            ).all()
            global_chore_lookup.update({ch.id: ch for ch in global_chores})
            kid_global_claims = session.exec(
                select(GlobalChoreClaim)
                .where(GlobalChoreClaim.kid_id == kid_id)
                .order_by(desc(GlobalChoreClaim.submitted_at))
                .limit(30)
            ).all()
<<<<<<< HEAD
            marketplace_my_listings = _safe_marketplace_list(
                session,
                select(MarketplaceListing)
                .where(MarketplaceListing.owner_kid_id == kid_id)
                .order_by(desc(MarketplaceListing.created_at)),
            )
            marketplace_claimed_by_me = _safe_marketplace_list(
                session,
                select(MarketplaceListing)
                .where(MarketplaceListing.claimed_by == kid_id)
                .order_by(desc(MarketplaceListing.created_at)),
            )
            marketplace_open_listings = _safe_marketplace_list(
                session,
                select(MarketplaceListing)
                .where(MarketplaceListing.status == MARKETPLACE_STATUS_OPEN)
                .where(MarketplaceListing.owner_kid_id != kid_id)
                .order_by(desc(MarketplaceListing.created_at)),
            )
=======
            marketplace_my_listings = session.exec(
                select(MarketplaceListing)
                .where(MarketplaceListing.owner_kid_id == kid_id)
                .order_by(desc(MarketplaceListing.created_at))
            ).all()
            marketplace_claimed_by_me = session.exec(
                select(MarketplaceListing)
                .where(MarketplaceListing.claimed_by == kid_id)
                .order_by(desc(MarketplaceListing.created_at))
            ).all()
            marketplace_open_listings = session.exec(
                select(MarketplaceListing)
                .where(MarketplaceListing.status == MARKETPLACE_STATUS_OPEN)
                .where(MarketplaceListing.owner_kid_id != kid_id)
                .order_by(desc(MarketplaceListing.created_at))
            ).all()
>>>>>>> 884c8e39
            for claim in kid_global_claims:
                if claim.chore_id not in global_chore_lookup:
                    chore_ref = session.get(Chore, claim.chore_id)
                    if chore_ref:
                        global_chore_lookup[chore_ref.id] = chore_ref
            for gchore in global_chores:
                if not is_chore_in_window(gchore, today):
                    continue
                period_key = global_chore_period_key(moment, gchore)
                total_claims = count_global_claims(session, gchore.id, period_key, include_pending=True)
                approved_claims = count_global_claims(session, gchore.id, period_key, include_pending=False)
                existing_claim = get_global_claim(session, gchore.id, kid_id, period_key)
                global_infos.append(
                    {
                        "chore": gchore,
                        "period_key": period_key,
                        "total_claims": total_claims,
                        "approved_claims": approved_claims,
                        "existing_claim": existing_claim,
                    }
                )
        kid_lookup: Dict[str, Child] = {child.kid_id: child}
        for other in others:
            kid_lookup[other.kid_id] = other
        filtered_events = filter_events(
            events,
            search=activity_query,
            direction=activity_direction,
        )
        event_rows = "".join(
            f"<tr><td data-label='When'>{event.timestamp.strftime('%Y-%m-%d %H:%M')}</td>"
            f"<td data-label='Δ Amount' class='right'>{'+' if event.change_cents>=0 else ''}{usd(event.change_cents)}</td>"
            f"<td data-label='Reason'>{html_escape(event.reason)}</td></tr>"
            for event in filtered_events
        ) or "<tr><td colspan='3' class='muted'>No activity matched your filters.</td></tr>"
        filter_summary_html = ""
        if filtered_events:
            if activity_query or activity_direction != "all":
                filter_summary_html = (
                    f"<div class='muted' style='margin-bottom:8px;'>Showing {len(filtered_events)} of {len(events)} recent entries.</div>"
                )
            else:
                filter_summary_html = (
                    f"<div class='muted' style='margin-bottom:8px;'>Showing the latest {len(filtered_events)} entries.</div>"
                )
        else:
            filter_summary_html = (
                f"<div class='muted' style='margin-bottom:8px;'>No matches found across {len(events)} recent entries.</div>"
            )
        activity_search_value = html_escape(activity_query)
        activity_dir_options = []
        for value, label in [
            ("all", "All activity"),
            ("credit", "Credits"),
            ("debit", "Debits"),
            ("zero", "Zero change"),
        ]:
            selected_attr = " selected" if activity_direction == value else ""
            activity_dir_options.append(f"<option value='{value}'{selected_attr}>{label}</option>")
        activity_dir_select = "".join(activity_dir_options)
        reset_filters_html = (
            "<a href='/kid?section=activity' class='button-link secondary' style='margin-top:6px;'>Reset</a>"
            if activity_query or activity_direction != "all"
            else ""
        )
        is_selected_today = selected_chore_day == today
        day_label = "Today" if is_selected_today else selected_chore_day.strftime("%A")
        day_full = selected_chore_day.strftime("%B %d, %Y")
        status_lookup: Dict[str, Tuple[str, str]] = {
            "available": ("available", "Not started"),
            "pending": ("pending", "Awaiting review"),
            "paid": ("paid", "Completed"),
        }
        chore_tiles: List[str] = []
        for chore, inst in chores:
            status = (inst.status if inst else "available") or "available"
            status_class, status_text = status_lookup.get(status, ("available", status.title()))
            if is_selected_today and status == "available":
                action_html = (
                    f"<form class='inline' method='post' action='/kid/checkoff'>"
                    f"<input type='hidden' name='chore_id' value='{chore.id}'>"
                    "<button type='submit'>Mark complete</button></form>"
                )
            elif is_selected_today and status == "pending":
                action_html = "<span class='pill status-pending'>Awaiting review</span>"
            elif is_selected_today and status == "paid":
                action_html = "<span class='pill status-paid'>Completed</span>"
            else:
                action_html = f"<span class='pill status-{status_class}'>{status_text}</span>"
            schedule_bits: List[str] = []
            if chore.start_date or chore.end_date:
                start_display = html_escape(str(chore.start_date)) if chore.start_date else "…"
                end_display = html_escape(str(chore.end_date)) if chore.end_date else "…"
                schedule_bits.append(f"Active {start_display} → {end_display}")
            weekday_set = chore_weekdays(chore)
            if weekday_set:
                schedule_bits.append(f"Days: {format_weekdays(weekday_set)}")
            specific_dates = chore_specific_dates(chore)
            if specific_dates:
                schedule_bits.append(
                    "Dates: " + ", ".join(sorted(d.isoformat() for d in specific_dates))
                )
            schedule_line = (
                f"<div class='muted chore-item__schedule'>{' • '.join(schedule_bits)}</div>"
                if schedule_bits
                else ""
            )
            completed_line = ""
            if inst and inst.completed_at:
                completed_line = (
                    f"<div class='muted chore-item__schedule'>Marked "
                    f"{inst.completed_at.strftime('%b %d %H:%M')}</div>"
                )
            chore_tiles.append(
                "<div class='chore-item'>"
                + "<div class='chore-item__info'>"
                + f"<div class='chore-item__title'><b>{html_escape(chore.name)}</b>"
                + f"<span class='pill chore-item__type'>{html_escape(chore.type.title())}</span></div>"
                + f"<div class='muted chore-item__meta'>Reward {usd(chore.award_cents)}</div>"
                + schedule_line
                + completed_line
                + "</div>"
                + f"<div class='chore-item__action'>{action_html}</div>"
                + "</div>"
            )
        chore_list_html = (
            "".join(chore_tiles) or "<div class='muted chore-empty'>No chores scheduled for this day.</div>"
        )
        cal = calendar.Calendar(firstweekday=0)
        weekday_labels = list(calendar.day_abbr)
        header_cells = "".join(f"<th>{label}</th>" for label in weekday_labels)
        month_weeks = cal.monthdatescalendar(selected_chore_day.year, selected_chore_day.month)
        calendar_rows = []
        for week in month_weeks:
            cells = []
            for day in week:
                cell_classes = ["calendar-cell"]
                if day.month != selected_chore_day.month:
                    cell_classes.append("calendar-cell--faded")
                if day == today:
                    cell_classes.append("calendar-cell--today")
                if day == selected_chore_day:
                    cell_classes.append("calendar-cell--selected")
                day_url = f"/kid?section=chores&chore_day={day.isoformat()}"
                cells.append(
                    f"<td class='{' '.join(cell_classes)}'><a href='{day_url}'>{day.day}</a></td>"
                )
            calendar_rows.append(f"<tr>{''.join(cells)}</tr>")
        calendar_table = (
            "<table class='calendar-table'>"
            + f"<thead><tr>{header_cells}</tr></thead>"
            + f"<tbody>{''.join(calendar_rows)}</tbody>"
            + "</table>"
        )
        month_start = selected_chore_day.replace(day=1)
        month_title = month_start.strftime("%B %Y")
        prev_month_start = (month_start - timedelta(days=1)).replace(day=1)
        next_month_start = (month_start + timedelta(days=32)).replace(day=1)
        prev_url = f"/kid?section=chores&chore_day={prev_month_start.isoformat()}"
        next_url = f"/kid?section=chores&chore_day={next_month_start.isoformat()}"
        calendar_nav = (
            "<div class='calendar-nav'>"
            + f"<a class='calendar-nav__btn' href='{prev_url}'>&larr; {prev_month_start.strftime('%b')}</a>"
            + f"<div class='calendar-nav__title'>{month_title}</div>"
            + f"<a class='calendar-nav__btn' href='{next_url}'>{next_month_start.strftime('%b')} &rarr;</a>"
            + "</div>"
        )
        if not is_selected_today:
            calendar_nav += (
                f"<a class='calendar-nav__today' href='/kid?section=chores'>Jump to today</a>"
            )
        chores_intro = (
            "<div class='muted chore-intro'>Mark chores as complete to send them for approval.</div>"
            if is_selected_today
            else "<div class='muted chore-intro'>Past and future days are read-only.</div>"
        )
        chores_content = f"""
          <div class='card chore-dashboard'>
            <div class='chore-header'>
              <div>
                <h3>Chore Overview <a href='#modal-chores-help' class='help-icon' aria-label='Learn how chores work'>?</a></h3>
                <div class='muted'>Click any calendar date to review that day's chores.</div>
              </div>
              <div class='chore-header__date'>
                <span class='chore-header__label'>{day_label}</span>
                <div class='chore-header__value'>{day_full}</div>
              </div>
            </div>
            <div class='chore-columns'>
              <div class='chore-column chore-column--tasks'>
                {chores_intro}
                {chore_list_html}
              </div>
              <div class='chore-column chore-column--calendar'>
                <div class='chore-column__headline'>Month view</div>
                {calendar_nav}
                {calendar_table}
              </div>
            </div>
          </div>
        """
        global_sections = ""
        for info in global_infos:
            chore = info["chore"]
            period_key = info["period_key"]
            period_display = html_escape(period_key)
            total_claims = info["total_claims"]
            approved_count = info["approved_claims"]
            existing_claim = info.get("existing_claim")
            pending_count = max(0, total_claims - approved_count)
            spots_left = max(0, chore.max_claimants - total_claims)
            name_html = html_escape(chore.name)
            notes_line = (
                f"<div class='muted' style='margin-top:4px;'>{html_escape(chore.notes or '')}</div>"
                if chore.notes
                else ""
            )
            schedule_bits: List[str] = []
            if chore.start_date or chore.end_date:
                schedule_bits.append(
                    f"Active: {chore.start_date or '…'} → {chore.end_date or '…'}"
                )
            weekday_set = chore_weekdays(chore)
            if weekday_set:
                schedule_bits.append(f"Weekdays: {format_weekdays(weekday_set)}")
            specific_dates = chore_specific_dates(chore)
            if specific_dates:
                schedule_bits.append(
                    "Dates: "
                    + ", ".join(sorted(d.isoformat() for d in specific_dates))
                )
            schedule_line = (
                f"<div class='muted' style='margin-top:4px;'>{' • '.join(schedule_bits)}</div>"
                if schedule_bits
                else ""
            )
            status_tags: List[str] = []
            if existing_claim:
                if existing_claim.status == GLOBAL_CHORE_STATUS_PENDING:
                    status_tags.append("<span class='pill'>Pending review</span>")
                elif existing_claim.status == GLOBAL_CHORE_STATUS_APPROVED:
                    status_tags.append(
                        f"<span class='pill' style='background:#15803d;'>Approved {usd(existing_claim.award_cents)}</span>"
                    )
                elif existing_claim.status == GLOBAL_CHORE_STATUS_REJECTED:
                    status_tags.append(
                        "<span class='pill' style='background:#b91c1c;'>Not selected</span>"
                    )
            elif spots_left <= 0:
                status_tags.append("<span class='pill'>All spots claimed</span>")
            status_html = "".join(status_tags)
            can_apply = spots_left > 0 and (
                not existing_claim or existing_claim.status == GLOBAL_CHORE_STATUS_REJECTED
            )
            apply_html = (
                f"<form method='post' action='/kid/global_chore/apply' style='margin-top:8px;'>"
                f"<input type='hidden' name='chore_id' value='{chore.id}'>"
                "<button type='submit'>Apply for this chore</button>"
                "</form>"
            ) if can_apply else ""
            if (
                existing_claim
                and existing_claim.status == GLOBAL_CHORE_STATUS_REJECTED
                and spots_left > 0
            ):
                status_html += "<div class='muted' style='margin-top:4px;'>You can try again while spots remain.</div>"
            stats_line = (
                f"<div class='muted' style='margin-top:4px;'>Approved: {approved_count} • Pending: {pending_count} • Spots left: {spots_left}</div>"
            )
            global_sections += (
                "<div style='margin-top:12px; padding:12px; border:1px solid #1f2937; border-radius:10px;'>"
                + f"<div style='font-weight:600;'>{name_html}</div>"
                + f"<div class='muted' style='margin-top:2px;'>Reward: {usd(chore.award_cents)} shared by up to {chore.max_claimants} kid{'s' if chore.max_claimants != 1 else ''} ({period_display})</div>"
                + notes_line
                + schedule_line
                + stats_line
                + (f"<div style='margin-top:6px;'>{status_html}</div>" if status_html else "")
                + apply_html
                + "</div>"
            )
        if not global_sections:
            global_sections = "<div class='muted' style='margin-top:10px;'>No Free-for-all chores are available right now. Check back soon!</div>"
        history_items = []
        for claim in kid_global_claims[:8]:
            chore_ref = global_chore_lookup.get(claim.chore_id)
            name = html_escape(chore_ref.name) if chore_ref else f"Chore #{claim.chore_id}"
            when = (claim.approved_at or claim.submitted_at).strftime("%Y-%m-%d %H:%M")
            status_text = claim.status.title()
            award_text = f" • {usd(claim.award_cents)}" if claim.status == GLOBAL_CHORE_STATUS_APPROVED else ""
            history_items.append(
                f"<li><b>{name}</b> — {status_text}{award_text} <span class='muted'>({html_escape(claim.period_key)}, {when})</span></li>"
            )
        history_html = (
            "<div style='margin-top:12px;'>"
            "<div style='font-weight:600;'>Recent submissions</div>"
            f"<ul style='margin:6px 0 0 18px; padding:0; list-style:disc;'>{''.join(history_items)}</ul>"
            "</div>"
        ) if history_items else ""
        global_card = f"""
          <div class='card'>
            <h3>Free-for-all</h3>
            <div class='muted'>Optional chores open to everyone for extra rewards.</div>
            {global_sections}
            {history_html}
          </div>
        """
        if not global_infos and not kid_global_claims:
            global_card = f"""
          <div class='card'>
            <h3>Free-for-all</h3>
            <div class='muted'>Optional chores open to everyone for extra rewards.</div>
            <div class='muted' style='margin-top:10px;'>No global chores have been posted yet.</div>
          </div>
        """
        goal_rows = "".join(
            f"<tr><td data-label='Goal'><b>{html_escape(goal.name)}</b>"
            + (" <span class='pill' title='Goal reached'>Reached</span>" if goal.saved_cents >= goal.target_cents else "")
            + "</td>"
            f"<td data-label='Saved' class='right'>{usd(goal.saved_cents)} / {usd(goal.target_cents)}"
            f"<div class='muted'>{format_percent(percent_complete(goal.saved_cents, goal.target_cents))} complete</div></td>"
            "<td data-label='Actions' class='right'>"
            f"<form class='inline' method='post' action='/kid/goal_deposit'>"
            f"<input type='hidden' name='goal_id' value='{goal.id}'>"
            "<input name='amount' type='text' data-money placeholder='deposit $' style='max-width:150px'>"
            "<button type='submit'>Save to Goal</button></form> "
            "<form class='inline' method='post' action='/kid/goal_delete' "
            "onsubmit=\"return confirm('Delete goal and refund to balance?');\" style='margin-left:6px;'>"
            f"<input type='hidden' name='goal_id' value='{goal.id}'>"
            "<button type='submit' class='danger'>Delete</button></form></td></tr>"
            for goal in goals
        ) or "<tr><td>(no goals)</td></tr>"
        goal_projection_html = ""
        if goals:
            goal_payload = [
                {
                    "id": goal.id,
                    "name": goal.name,
                    "saved_cents": goal.saved_cents,
                    "target_cents": goal.target_cents,
                }
                for goal in goals
            ]
            try:
                max_weekly = max(
                    5.0,
                    min(
                        100.0,
                        max((goal.target_cents - goal.saved_cents) / 100 for goal in goals) / 4 or 5.0,
                    ),
                )
            except ValueError:
                max_weekly = 50.0
            interest_note = ""
            if goal_interest_bps:
                interest_note = f"<div class='muted' style='margin-top:4px;'>Includes interest at {goal_interest_bps / 100:.2f}% APR.</div>"
            goal_options = "".join(
                f"<option value='{goal.id}'>{html_escape(goal.name)}</option>" for goal in goals
            )
            goal_projection_html = textwrap.dedent(
                """
                  <div class='goal-projection'>
                    <h4>Goal projection <a href='#modal-goal-tips' class='help-icon' aria-label='How projections work'>?</a></h4>
                    <div class='stacked-form'>
                      <label for='goal-projection-select'>Choose a goal</label>
                      <select id='goal-projection-select'>
                        __GOAL_OPTIONS__
                      </select>
                      <label for='goal-projection-weekly'>Weekly contribution: <span id='goal-projection-amount'>$0.00</span></label>
                      <input id='goal-projection-weekly' type='range' min='0' max='__MAX_WEEKLY__' step='0.50' value='5'>
                      <div class='goal-projection__metrics'>Estimated completion: <span class='goal-projection__eta' id='goal-projection-eta'>Add a weekly amount to see your ETA.</span></div>
                      __INTEREST_NOTE__
                    </div>
                  </div>
                  <script>
                    (function(){
                      const data = __GOAL_DATA__;
                      const rate = __GOAL_RATE__ / 10000;
                      const select = document.getElementById('goal-projection-select');
                      const slider = document.getElementById('goal-projection-weekly');
                      const amountEl = document.getElementById('goal-projection-amount');
                      const etaEl = document.getElementById('goal-projection-eta');
                      function compute(goal, weekly){
                        let saved = goal.saved_cents / 100;
                        const target = goal.target_cents / 100;
                        if (saved >= target) {
                          return 'Goal already reached!';
                        }
                        if (weekly <= 0) {
                          return 'Add a weekly amount to see your projection.';
                        }
                        let weeks = 0;
                        const maxWeeks = 520;
                        while (saved < target && weeks < maxWeeks){
                          saved += weekly;
                          if (rate > 0){
                            saved += saved * (rate / 52);
                          }
                          weeks += 1;
                        }
                        if (weeks >= maxWeeks){
                          return 'More than 10 years — try adding more each week.';
                        }
                        const etaDate = new Date();
                        etaDate.setDate(etaDate.getDate() + weeks * 7);
                        return weeks + ' week' + (weeks === 1 ? '' : 's') + ' (' + etaDate.toLocaleDateString() + ')';
                      }
                      function update(){
                        const selectedId = parseInt(select.value || data[0].id, 10);
                        const weekly = parseFloat(slider.value || '0');
                        const goal = data.find(item => item.id === selectedId) || data[0];
                        amountEl.textContent = '$' + weekly.toFixed(2);
                        etaEl.textContent = compute(goal, weekly);
                      }
                      select.addEventListener('change', update);
                      slider.addEventListener('input', update);
                      update();
                    })();
                  </script>
                """
            )
            goal_projection_html = (
                goal_projection_html
                .replace("__GOAL_OPTIONS__", goal_options)
                .replace("__MAX_WEEKLY__", f"{max_weekly:.2f}")
                .replace("__INTEREST_NOTE__", interest_note)
                .replace("__GOAL_DATA__", json.dumps(goal_payload))
                .replace("__GOAL_RATE__", str(goal_interest_bps))
            )
        lesson_cards: List[str] = []
        lesson_pass_count = 0
        for lesson in lessons:
            quiz = quiz_by_lesson.get(lesson.id)
            quiz_info: Dict[str, Any] = {}
            if quiz:
                try:
                    quiz_info = json.loads(quiz.payload)
                except json.JSONDecodeError:
                    quiz_info = {}
            attempt = latest_attempt_by_quiz.get(quiz.id if quiz else -1)
            summary_text = html_escape((lesson.summary or lesson.content_md.splitlines()[0]).strip())
            if len(summary_text) > 140:
                summary_text = summary_text[:137] + "…"
            status_bits: List[str] = []
            badge = ""
            if attempt and quiz:
                passing = int(quiz_info.get("passing_score", attempt.max_score))
                passed = attempt.score >= max(passing, 0)
                status_bits.append(f"Last score {attempt.score}/{attempt.max_score}")
                if passed:
                    badge = "<span class='badge-earned pill'>Passed</span>"
                    lesson_pass_count += 1
            reward_line = ""
            if quiz and quiz.reward_cents:
                reward_line = f"<div class='lesson-card__meta'>Reward: {usd(quiz.reward_cents)}</div>"
            action_label = "Review lesson" if attempt else "Start lesson"
            lesson_cards.append(
                "<div class='lesson-card'>"
                + f"<div class='lesson-card__header'><div><b>{html_escape(lesson.title)}</b> {badge}</div>"
                + f"<a class='button-link secondary' href='/kid/lesson/{lesson.id}'>{action_label}</a></div>"
                + f"<div class='lesson-card__summary'>{summary_text}</div>"
                + (f"<div class='lesson-card__meta'>{' • '.join(status_bits)}</div>" if status_bits else "")
                + reward_line
                + "</div>"
            )
        if not lesson_cards:
            lesson_cards.append("<div class='muted'>No lessons published yet.</div>")
        learning_content = f"""
          <div class='card'>
            <h3>Learning Lab <a href='#modal-learning-help' class='help-icon' aria-label='Learn about lessons'>?</a></h3>
            <div class='muted'>Quick lessons and quizzes that build your money skills.</div>
            <div class='lesson-list'>{''.join(lesson_cards)}</div>
          </div>
        """
        investing_snapshot = _kid_investing_snapshot(kid_id)
        investing_card = _safe_investing_card(kid_id, snapshot=investing_snapshot)
        notice_msg, notice_kind = pop_kid_notice(request)
        notice_html = ""
        if notice_msg:
            if notice_kind == "error":
                notice_style = "background:#fee2e2; border-left:4px solid #fca5a5; color:#b91c1c;"
            else:
                notice_style = "background:#dcfce7; border-left:4px solid #86efac; color:#166534;"
            notice_html = (
                f"<div class='card' style='margin-top:12px; {notice_style}'><div>{notice_msg}</div></div>"
            )
        def kid_name(identifier: str) -> str:
            person = kid_lookup.get(identifier)
            return person.name if person else identifier

        request_options = "".join(
            f"<option value='{other.kid_id}'>{html_escape(other.name)} ({other.kid_id})</option>"
            for other in others
        )
        if request_options:
            request_form = (
                "<form method='post' action='/kid/request_money'>"
                f"<label>Ask</label><select name='target_kid' required>{request_options}</select>"
                "<label style='margin-top:6px;'>Amount (dollars)</label><input name='amount' type='text' data-money placeholder='e.g. 5.00' required>"
                "<label style='margin-top:6px;'>Reason</label>"
                "<textarea name='reason' placeholder='What do you need it for?' style='width:100%; min-height:56px;' required></textarea>"
                "<button type='submit' style='margin-top:10px;'>Request Money</button>"
                "</form>"
            )
        else:
            request_form = "<p class='muted'>No other kids to request money from yet.</p>"
        send_options = "".join(
            f"<option value='{other.kid_id}'>{html_escape(other.name)} ({other.kid_id})</option>"
            for other in others
        )
        if send_options:
            send_form = (
                f"<form method='post' action='/kid/send_money'>"
                f"<label>Send to</label><select name='to_kid' required>{send_options}</select>"
                "<label style='margin-top:6px;'>Amount (dollars)</label><input name='amount' type='text' data-money placeholder='e.g. 2.00' required>"
                "<label style='margin-top:6px;'>Reason</label>"
                "<textarea name='reason' placeholder='Why are you sending money?' style='width:100%; min-height:56px;' required></textarea>"
                "<button type='submit' style='margin-top:10px;'>Send Money</button>"
                "</form>"
            )
        else:
            send_form = "<p class='muted'>No other kids to send money to yet.</p>"
        pending_requests_section = ""
        pending_requests = [req for req in outgoing_requests if req.status == "pending"]
        if pending_requests:
            pending_items = "".join(
                "<li><b>"
                + html_escape(kid_name(req.to_kid_id))
                + "</b> — "
                + usd(req.amount_cents)
                + (" • " + html_escape(req.reason) if req.reason else "")
                + "</li>"
                for req in pending_requests
            )
            pending_requests_section = (
                "<div style='margin-top:14px;'>"
                "<div style='font-weight:600;'>Requests you sent</div>"
                f"<ul style='margin:8px 0 0 20px; padding:0; list-style:disc;'>{pending_items}</ul>"
                "</div>"
            )
        notifications_html = ""
        if incoming_requests:
            request_blocks = []
            for money_request in incoming_requests:
                requester_name = html_escape(kid_name(money_request.from_kid_id))
                if money_request.reason:
                    reason_line = (
                        "<div class='muted' style='margin-top:4px;'>Reason: "
                        + html_escape(money_request.reason)
                        + "</div>"
                    )
                else:
                    reason_line = "<div class='muted' style='margin-top:4px;'>No reason provided.</div>"
                sent_at = money_request.created_at.strftime("%Y-%m-%d %H:%M")
                request_blocks.append(
                    "<div style='margin-top:12px; padding:12px; border-radius:10px; background:#fffbeb; border:1px solid #fbbf24;'>"
                    + f"<div><b>{requester_name}</b> asked for {usd(money_request.amount_cents)}</div>"
                    + reason_line
                    + f"<div class='muted' style='margin-top:4px;'>Sent {sent_at}</div>"
                    + "<form method='post' action='/kid/request/respond' style='display:flex; gap:8px; margin-top:10px; flex-wrap:wrap;'>"
                    + f"<input type='hidden' name='request_id' value='{money_request.id}'>"
                    + "<button type='submit' name='decision' value='accept'>Accept</button>"
                    + "<button type='submit' name='decision' value='decline' class='danger'>Decline</button>"
                    + "</form>"
                    + "</div>"
                )
            notifications_html = f"""
        <div class='card' style='border:2px solid #f59e0b; background:#fffbeb;'>
          <h3>Notifications</h3>
          <div class='muted'>These money requests need your response.</div>
          {''.join(request_blocks)}
        </div>
        """
        money_card = f"""
          <div class='card'>
            <h3>Send/Request <a href='#modal-money-help' class='help-icon' aria-label='How sending and requesting works'>?</a></h3>
            <div class='muted'>Share allowance or ask for help from siblings.</div>
            <div style='font-weight:600; margin-top:8px;'>Request Money</div>
            {request_form}
            <div style='font-weight:600; margin-top:14px;'>Send Money</div>
            {send_form}
            {pending_requests_section}
          </div>
        """
        available_chore_count = sum(
            1 for _, inst in chores_today if not inst or inst.status == "available"
        )
        pending_chore_count = sum(1 for _, inst in chores_today if inst and inst.status == "pending")
        open_global_count = sum(
            1 for info in global_infos if info["total_claims"] < info["chore"].max_claimants
        )
        pending_global_count = sum(
            1 for claim in kid_global_claims if claim.status == GLOBAL_CHORE_STATUS_PENDING
        )
        approved_global_count = sum(
            1 for claim in kid_global_claims if claim.status == GLOBAL_CHORE_STATUS_APPROVED
        )
        achieved_goals = sum(1 for goal in goals if goal.saved_cents >= goal.target_cents)
        incoming_count = len(incoming_requests)
        pending_outgoing_count = len(pending_requests)
        snapshot_ok = bool(investing_snapshot.get("ok"))
        holdings_count = investing_snapshot.get("holdings_count", 0) if snapshot_ok else 0
        cd_count = investing_snapshot.get("cd_count", 0) if snapshot_ok else 0
        total_invested_c = investing_snapshot.get("total_c", 0) if snapshot_ok else 0
        total_invested = usd(total_invested_c)
        kid_name_html = html_escape(child.name)
        kid_id_html = html_escape(child.kid_id)
        level_points = child.total_points % 100
        progress_pct = int(round((level_points / 100) * 100)) if child.total_points else 0
        progress_pct = max(0, min(100, progress_pct))
        points_to_next = 100 - level_points if level_points else 100
        hero_html = f"""
          <div class='card hero-card'>
            <div class='hero-card__intro'>
              <div class='hero-card__greeting'>Welcome, {kid_name_html}!</div>
              <div class='hero-card__meta'>Kid ID: <span class='pill hero-card__pill'>{kid_id_html}</span></div>
              <div class='hero-card__meta'>Level {child.level} • {child.streak_days}-day streak</div>
              <div class='hero-card__badges'>Badges: {_badges_html(child.badges)}</div>
              <div class='hero-card__progress'>
                <div class='hero-card__progress-label'>Progress to next level <span class='muted'>({points_to_next} pts to go)</span></div>
                <div class='progress-bar'><div class='progress-bar__fill' style='width:{progress_pct}%;'></div></div>
              </div>
            </div>
            <div class='hero-card__balance'>
              <div class='muted'>Account balance</div>
              <div class='hero-card__amount'>{usd(child.balance_cents)}</div>
              <div class='muted hero-card__allowance'>Weekly allowance {usd(child.allowance_cents)}</div>
            </div>
          </div>
        """
        lessons_total = len(lessons)
        marketplace_available_count = len(marketplace_open_listings)
        my_listing_active_count = sum(
            1
            for listing in marketplace_my_listings
            if listing.status in {MARKETPLACE_STATUS_OPEN, MARKETPLACE_STATUS_CLAIMED}
        )
        my_claimed_active_count = sum(
            1
            for listing in marketplace_claimed_by_me
            if listing.status == MARKETPLACE_STATUS_CLAIMED
        )
        quick_cards: List[str] = [
            (
                "<div class='stat-card'>"
                "<div class='stat-card__label'>Today's chores</div>"
                f"<div class='stat-card__value'>{available_chore_count} ready</div>"
                f"<div class='stat-card__meta'>Pending approval {pending_chore_count}</div>"
                "<a href='/kid?section=chores' class='stat-card__action'>Open chores</a></div>"
            ),
            (
                "<div class='stat-card'>"
                "<div class='stat-card__label'>Free-for-all</div>"
                f"<div class='stat-card__value'>{open_global_count} open</div>"
                f"<div class='stat-card__meta'>Pending submissions {pending_global_count}</div>"
                "<a href='/kid?section=freeforall' class='stat-card__action'>See challenges</a></div>"
            ),
            (
                "<div class='stat-card'>"
                "<div class='stat-card__label'>Marketplace</div>"
                f"<div class='stat-card__value'>{marketplace_available_count} open</div>"
                f"<div class='stat-card__meta'>My listings {my_listing_active_count} • My claims {my_claimed_active_count}</div>"
                "<a href='/kid?section=marketplace' class='stat-card__action'>Visit market</a></div>"
            ),
            (
                "<div class='stat-card'>"
                "<div class='stat-card__label'>Goals</div>"
                f"<div class='stat-card__value'>{len(goals)} active</div>"
                f"<div class='stat-card__meta'>Reached {achieved_goals}</div>"
                "<a href='/kid?section=goals' class='stat-card__action'>Manage goals</a></div>"
            ),
            (
                "<div class='stat-card'>"
                "<div class='stat-card__label'>Learning</div>"
                f"<div class='stat-card__value'>{lesson_pass_count}/{lessons_total or 0} passed</div>"
                f"<div class='stat-card__meta'>Lessons available {lessons_total}</div>"
                "<a href='/kid?section=learning' class='stat-card__action'>Open lab</a></div>"
            ),
            (
                "<div class='stat-card'>"
                "<div class='stat-card__label'>Send/Request</div>"
                f"<div class='stat-card__value'>{incoming_count} waiting</div>"
                f"<div class='stat-card__meta'>Outgoing pending {pending_outgoing_count}</div>"
                "<a href='/kid?section=money' class='stat-card__action'>Open hub</a></div>"
            ),
        ]
        if snapshot_ok:
            quick_cards.append(
                "<div class='stat-card'>"
                "<div class='stat-card__label'>Investing</div>"
                f"<div class='stat-card__value'>{total_invested}</div>"
                f"<div class='stat-card__meta'>Markets {holdings_count} • CDs {cd_count}</div>"
                "<a href='/kid?section=investing' class='stat-card__action'>View details</a></div>"
            )
        else:
            quick_cards.append(
                "<div class='stat-card'>"
                "<div class='stat-card__label'>Investing</div>"
                "<div class='stat-card__value'>—</div>"
                "<div class='stat-card__meta'>Link a market to begin</div>"
                "<a href='/kid?section=investing' class='stat-card__action'>Set up</a></div>"
            )
        overview_quick_html = "<div class='overview-stats-grid'>" + "".join(quick_cards) + "</div>"
        lookback_start = moment - timedelta(days=30)
        recent_events = [
            event for event in events if event.timestamp >= lookback_start and event.change_cents
        ]
        earned_c = sum(event.change_cents for event in recent_events if event.change_cents > 0)
        spent_c = sum(-event.change_cents for event in recent_events if event.change_cents < 0)
        net_cents = earned_c - spent_c
        avg_daily_c = 0
        if recent_events:
            avg_daily_c = int(
                (Decimal(net_cents) / Decimal(30)).quantize(Decimal("1"), rounding=ROUND_HALF_UP)
            )
        biggest_event = max(recent_events, key=lambda ev: abs(ev.change_cents), default=None)
        if biggest_event:
            biggest_reason = html_escape(biggest_event.reason or "Activity")
            biggest_amount = usd(biggest_event.change_cents)
            biggest_when = biggest_event.timestamp.strftime("%b %d")
            biggest_line = f"Top move: {biggest_amount} for {biggest_reason} on {biggest_when}."
        else:
            biggest_line = "No recent money movement."
        net_class = "text-good" if net_cents >= 0 else "text-bad"
        money_insights_html = f"""
          <div class='card analytics-card'>
            <h3>Money insights</h3>
            <div class='muted'>Last 30 days</div>
            <div class='insight-grid'>
              <div>
                <div class='insight-label'>Earned</div>
                <div class='insight-value text-good'>{usd(earned_c)}</div>
              </div>
              <div>
                <div class='insight-label'>Spent</div>
                <div class='insight-value text-bad'>{usd(spent_c)}</div>
              </div>
              <div>
                <div class='insight-label'>Net change</div>
                <div class='insight-value {net_class}'>{usd(net_cents)}</div>
                <div class='insight-meta'>Avg {usd(avg_daily_c)}/day</div>
              </div>
            </div>
            <div class='muted insight-note'>{biggest_line}</div>
          </div>
        """
        if snapshot_ok:
            total_market_c = investing_snapshot.get("total_market_c", 0)
            market_pct = (
                int(round((total_market_c / total_invested_c) * 100))
                if total_invested_c
                else 0
            )
            market_pct = max(0, min(100, market_pct))
            cd_pct = max(0, 100 - market_pct)
            primary = investing_snapshot.get("primary") or {}
            primary_symbol = html_escape(str(primary.get("symbol", "SP500")))
            primary_value = usd(primary.get("value_c", 0))
            rate_summary = html_escape(investing_snapshot.get("rate_summary", ""))
            ready_count = investing_snapshot.get("ready_count", 0)
            distribution_bar = (
                "<div class='distribution-bar'>"
                + f"<div class='distribution-bar__segment distribution-bar__segment--market' style='width:{market_pct}%;'></div>"
                + f"<div class='distribution-bar__segment distribution-bar__segment--cd' style='width:{cd_pct}%;'></div>"
                + "</div>"
            )
            rate_line = (
                f"<div class='muted insight-note'>CD rates {rate_summary}</div>"
                if rate_summary
                else ""
            )
            investing_overview_html = f"""
          <div class='card analytics-card investing-summary'>
            <h3>Investing progress</h3>
            <div class='muted'>Distribution of your investing balance.</div>
            {distribution_bar}
            <div class='distribution-legend'><span>Markets {market_pct}%</span><span>CDs {cd_pct}%</span></div>
            <div class='insight-grid insight-grid--tight'>
              <div>
                <div class='insight-label'>Total invested</div>
                <div class='insight-value'>{total_invested}</div>
              </div>
              <div>
                <div class='insight-label'>Holdings</div>
                <div class='insight-value'>{holdings_count}</div>
                <div class='insight-meta'>{primary_symbol} {primary_value}</div>
              </div>
              <div>
                <div class='insight-label'>CDs</div>
                <div class='insight-value'>{cd_count}</div>
                <div class='insight-meta'>{ready_count} ready to cash out</div>
              </div>
            </div>
            {rate_line}
            <a href='/kid?section=investing' class='button-link secondary insight-link'>Open investing tools</a>
          </div>
        """
        else:
            investing_overview_html = """
          <div class='card analytics-card investing-summary'>
            <h3>Investing progress</h3>
            <div class='muted'>Link a market to start building your portfolio.</div>
            <a href='/kid?section=investing' class='button-link secondary insight-link'>Set up investing</a>
          </div>
        """
        available_preview = [
            (chore, inst)
            for chore, inst in chores_today
            if not inst or inst.status == "available"
        ][:3]
        highlight_items: List[str] = [
            "<li><b>"
            + html_escape(chore.name)
            + "</b> ready (+"
            + usd(chore.award_cents)
            + ")</li>"
            for chore, _ in available_preview
        ]
        if incoming_count:
            highlight_items.append(
                f"<li><b>{incoming_count}</b> request{'s' if incoming_count != 1 else ''} waiting in Send/Request.</li>"
            )
        if pending_outgoing_count:
            highlight_items.append(
                f"<li>You have <b>{pending_outgoing_count}</b> outgoing request{'s' if pending_outgoing_count != 1 else ''} pending.</li>"
            )
        if pending_global_count:
            highlight_items.append(
                f"<li><b>{pending_global_count}</b> Free-for-all submission{'s' if pending_global_count != 1 else ''} pending review.</li>"
            )
        if approved_global_count:
            highlight_items.append(
                f"<li><b>{approved_global_count}</b> Free-for-all win{'s' if approved_global_count != 1 else ''} awarded.</li>"
            )
        if achieved_goals:
            highlight_items.append(
                f"<li><b>{achieved_goals}</b> goal{'s' if achieved_goals != 1 else ''} reached so far.</li>"
            )
        if events:
            last_event = events[0]
            change_text = ("+" if last_event.change_cents >= 0 else "") + usd(last_event.change_cents)
            highlight_items.append(
                "<li>Latest activity: "
                + last_event.timestamp.strftime("%b %d, %I:%M %p")
                + " • "
                + change_text
                + " for "
                + html_escape(last_event.reason)
                + "</li>"
            )
        if not highlight_items:
            highlight_items.append("<li class='muted'>You're all caught up!</li>")
        highlight_list_html = "".join(highlight_items)
        highlights_card = f"""
          <div class='card'>
            <h3>Highlights</h3>
            <ul style='margin:12px 0 0 18px; padding:0; list-style:disc;'>
              {highlight_list_html}
            </ul>
            <div class='actions' style='margin-top:12px;'>
              <a href='/kid?section=chores' class='button-link secondary'>My chores</a>
              <a href='/kid?section=freeforall' class='button-link secondary'>Free-for-all</a>
              <a href='/kid?section=money' class='button-link secondary'>Send/Request</a>
              <a href='/kid?section=goals' class='button-link secondary'>Goals</a>
              <a href='/kid?section=activity' class='button-link secondary'>Recent activity</a>
            </div>
          </div>
        """
        overview_content = hero_html + overview_quick_html + money_insights_html + investing_overview_html + highlights_card
        goals_content = f"""
          <div class='card'>
            <h3>My Goals <a href='#modal-goal-tips' class='help-icon' aria-label='Goal tips'>?</a></h3>
            <form method='post' action='/kid/goal_create' class='inline'>
              <input name='name' placeholder='e.g. Lego set' required>
              <input name='target' type='text' data-money placeholder='target $' required>
              <button type='submit'>Create Goal</button>
            </form>
            <table style='margin-top:8px;'><tr><th>Goal</th><th>Saved</th><th>Actions</th></tr>{goal_rows}</table>
          </div>
          {goal_projection_html}
        """
        activity_content = f"""
          <div class='card'>
            <h3>Recent Activity</h3>
            <form method='get' action='/kid' class='stacked-form' style='margin-bottom:12px;'>
              <input type='hidden' name='section' value='activity'>
              <label>Search</label>
              <input name='activity_search' placeholder='Search reason, amount, or date' value='{activity_search_value}'>
              <label>Type</label>
              <select name='activity_dir'>{activity_dir_select}</select>
              <button type='submit'>Apply</button>
              {reset_filters_html}
            </form>
            {filter_summary_html}
            <table><tr><th>When</th><th>Δ Amount</th><th>Reason</th></tr>{event_rows}</table>
          </div>
        """
        active_listing_chore_ids = {
            listing.chore_id
            for listing in marketplace_my_listings
<<<<<<< HEAD
            if listing.status
            in {
                MARKETPLACE_STATUS_OPEN,
                MARKETPLACE_STATUS_CLAIMED,
            }
=======
            if listing.status in {MARKETPLACE_STATUS_OPEN, MARKETPLACE_STATUS_CLAIMED}
>>>>>>> 884c8e39
        }
        listing_options: List[str] = []
        for chore_obj, _ in chores_today:
            if not chore_obj.id or chore_obj.id in active_listing_chore_ids:
                continue
            option_label = html_escape(chore_obj.name)
            award_line = usd(chore_obj.award_cents)
            listing_options.append(
                f"<option value='{chore_obj.id}'>{option_label} — award {award_line}</option>"
            )
        listing_select_html = "".join(listing_options)
        if listing_select_html:
            listing_form_html = (
                "<form method='post' action='/kid/marketplace/list' class='stacked-form'>"
                "<label>Chore</label>"
                f"<select name='chore_id' required>{listing_select_html}</select>"
                "<label>Offer ($)</label><input name='offer' type='text' data-money placeholder='0.50' required>"
                "<p class='muted'>Your offer is held until the listing is completed or cancelled.</p>"
                "<button type='submit'>Post listing</button>"
                "</form>"
            )
        else:
            listing_form_html = (
                "<p class='muted' style='margin-top:8px;'>"
<<<<<<< HEAD
                "All of today's chores are already listed or claimed."
=======
                "All of today's chores are already listed, claimed, or waiting for approval."
>>>>>>> 884c8e39
                "</p>"
            )
        status_styles = {
            MARKETPLACE_STATUS_OPEN: ("Open", "#dbeafe", "#1d4ed8"),
            MARKETPLACE_STATUS_CLAIMED: ("Claimed", "#fef3c7", "#b45309"),
<<<<<<< HEAD
            MARKETPLACE_STATUS_SUBMITTED: ("Submitted", "#e0e7ff", "#4338ca"),
            MARKETPLACE_STATUS_COMPLETED: ("Completed", "#dcfce7", "#166534"),
            MARKETPLACE_STATUS_CANCELLED: ("Cancelled", "#fee2e2", "#b91c1c"),
            MARKETPLACE_STATUS_REJECTED: ("Rejected", "#fee2e2", "#b91c1c"),
=======
            MARKETPLACE_STATUS_COMPLETED: ("Completed", "#dcfce7", "#166534"),
            MARKETPLACE_STATUS_CANCELLED: ("Cancelled", "#fee2e2", "#b91c1c"),
>>>>>>> 884c8e39
        }
        empty_action_html = "<span class='muted'>—</span>"

        def _status_badge(listing: MarketplaceListing) -> str:
            label, bg, fg = status_styles.get(
                listing.status, (listing.status.title(), "#e2e8f0", "#334155")
            )
            return (
                f"<span class='pill' style='background:{bg}; color:{fg};'>{label}</span>"
            )

        def _format_ts(value: Optional[datetime]) -> str:
            if not value:
                return "—"
            try:
                return value.strftime("%Y-%m-%d %H:%M")
            except Exception:
                return str(value)

        available_rows = []
        for listing in marketplace_open_listings:
            owner = kid_lookup.get(listing.owner_kid_id)
            owner_name = (
                html_escape(owner.name)
                if isinstance(owner, Child)
                else html_escape(str(listing.owner_kid_id))
            )
            potential = usd(listing.offer_cents + listing.chore_award_cents)
            created_text = _format_ts(listing.created_at)
            available_rows.append(
                "<tr>"
                f"<td data-label='Owner'><b>{owner_name}</b><div class='muted'>{html_escape(listing.chore_name)}</div></td>"
                f"<td data-label='Offer' class='right'>{usd(listing.offer_cents)}</td>"
                f"<td data-label='Earn' class='right'>{potential}<div class='muted'>Award {usd(listing.chore_award_cents)}</div></td>"
                f"<td data-label='Posted'>{created_text}</td>"
                "<td data-label='Action' class='right'>"
                "<form method='post' action='/kid/marketplace/claim' class='inline'>"
                f"<input type='hidden' name='listing_id' value='{listing.id}'>"
                "<button type='submit'>Claim</button>"
                "</form>"
                "</td>"
                "</tr>"
            )
        available_table = (
            "".join(available_rows)
            or "<tr><td colspan='5' class='muted'>(No open listings right now.)</td></tr>"
        )

        my_listing_rows = []
        for listing in marketplace_my_listings:
            claimer = (
                kid_lookup.get(listing.claimed_by)
                if listing.claimed_by
                else None
            )
            claimer_name = (
                html_escape(claimer.name)
                if isinstance(claimer, Child)
                else (html_escape(str(listing.claimed_by)) if listing.claimed_by else "")
            )
            status_html = _status_badge(listing)
            if listing.status == MARKETPLACE_STATUS_CLAIMED and claimer_name:
                status_html += f"<div class='muted'>By {claimer_name}</div>"
<<<<<<< HEAD
            elif listing.status == MARKETPLACE_STATUS_SUBMITTED and claimer_name:
                status_html += (
                    f"<div class='muted'>Submitted by {claimer_name}</div>"
                    f"<div class='muted'>{_format_ts(listing.submitted_at)}</div>"
                )
=======
>>>>>>> 884c8e39
            elif listing.status == MARKETPLACE_STATUS_COMPLETED:
                status_html += f"<div class='muted'>Completed {_format_ts(listing.completed_at)}</div>"
            elif listing.status == MARKETPLACE_STATUS_CANCELLED:
                status_html += f"<div class='muted'>Cancelled {_format_ts(listing.cancelled_at)}</div>"
<<<<<<< HEAD
            elif listing.status == MARKETPLACE_STATUS_REJECTED:
                note = html_escape(listing.payout_note) if listing.payout_note else ""
                status_html += f"<div class='muted'>Rejected {_format_ts(listing.completed_at)}</div>"
                if note:
                    status_html += f"<div class='muted'>{note}</div>"
=======
>>>>>>> 884c8e39
            actions_html = ""
            if listing.status == MARKETPLACE_STATUS_OPEN:
                actions_html = (
                    "<form method='post' action='/kid/marketplace/cancel' class='inline'>"
                    f"<input type='hidden' name='listing_id' value='{listing.id}'>"
                    "<button type='submit' class='danger'>Cancel</button>"
                    "</form>"
                )
            my_listing_rows.append(
                "<tr>"
                f"<td data-label='Chore'><b>{html_escape(listing.chore_name)}</b><div class='muted'>Award {usd(listing.chore_award_cents)}</div></td>"
                f"<td data-label='Offer' class='right'>{usd(listing.offer_cents)}</td>"
                f"<td data-label='Status'>{status_html}</td>"
                f"<td data-label='Actions' class='right'>{actions_html or empty_action_html}</td>"
                "</tr>"
            )
        my_listings_table = (
            "".join(my_listing_rows)
            or "<tr><td colspan='4' class='muted'>You have not posted any marketplace listings yet.</td></tr>"
        )

        my_claim_rows = []
        for listing in marketplace_claimed_by_me:
            owner = kid_lookup.get(listing.owner_kid_id)
            owner_name = (
                html_escape(owner.name)
                if isinstance(owner, Child)
                else html_escape(str(listing.owner_kid_id))
            )
            total_earn = usd(listing.offer_cents + listing.chore_award_cents)
            status_html = _status_badge(listing)
            if listing.status == MARKETPLACE_STATUS_COMPLETED:
                status_html += f"<div class='muted'>Completed {_format_ts(listing.completed_at)}</div>"
            elif listing.status == MARKETPLACE_STATUS_CANCELLED:
                status_html += "<div class='muted'>Cancelled by owner</div>"
<<<<<<< HEAD
            elif listing.status == MARKETPLACE_STATUS_SUBMITTED:
                status_html += f"<div class='muted'>Waiting on approval {_format_ts(listing.submitted_at)}</div>"
            elif listing.status == MARKETPLACE_STATUS_REJECTED:
                note = html_escape(listing.payout_note) if listing.payout_note else ""
                status_html += "<div class='muted'>Rejected by admin</div>"
                if note:
                    status_html += f"<div class='muted'>{note}</div>"
=======
>>>>>>> 884c8e39
            actions_html = ""
            if listing.status == MARKETPLACE_STATUS_CLAIMED and listing.claimed_by == kid_id:
                actions_html = (
                    "<form method='post' action='/kid/marketplace/complete' class='inline'>"
                    f"<input type='hidden' name='listing_id' value='{listing.id}'>"
                    "<button type='submit'>Mark completed</button>"
                    "</form>"
                )
            my_claim_rows.append(
                "<tr>"
                f"<td data-label='Chore'><b>{html_escape(listing.chore_name)}</b><div class='muted'>From {owner_name}</div></td>"
                f"<td data-label='You'll earn' class='right'>{total_earn}<div class='muted'>Offer {usd(listing.offer_cents)}</div></td>"
                f"<td data-label='Status'>{status_html}</td>"
                f"<td data-label='Actions' class='right'>{actions_html or empty_action_html}</td>"
                "</tr>"
            )
        my_claims_table = (
            "".join(my_claim_rows)
            or "<tr><td colspan='4' class='muted'>Claim a listing to see it here.</td></tr>"
        )

        marketplace_content = f"""
          <div class='card'>
            <h3>Post a marketplace listing</h3>
            <p class='muted'>Offer one of your chores for another kid to complete. You set the extra cash and they also earn the chore award.</p>
            {listing_form_html}
          </div>
          <div class='card'>
            <h3>Available listings</h3>
            <table><tr><th>Owner</th><th>Offer</th><th>You'll earn</th><th>Posted</th><th>Action</th></tr>{available_table}</table>
          </div>
          <div class='card'>
            <h3>My listings</h3>
            <table><tr><th>Chore</th><th>Offer</th><th>Status</th><th>Actions</th></tr>{my_listings_table}</table>
          </div>
          <div class='card'>
            <h3>My claims</h3>
            <table><tr><th>Chore</th><th>You'll earn</th><th>Status</th><th>Actions</th></tr>{my_claims_table}</table>
          </div>
        """
        money_content = (notifications_html if notifications_html else "") + money_card
        sections: List[Tuple[str, str, str]] = [
            ("overview", "Overview", overview_content),
            ("chores", "My Chores", chores_content),
            ("freeforall", "Free-for-all", global_card),
            ("marketplace", "Marketplace", marketplace_content),
            ("goals", "Goals", goals_content),
            ("learning", "Learning Lab", learning_content),
            ("money", "Send/Request", money_content),
            ("investing", "Investing", investing_card),
            ("activity", "Activity", activity_content),
        ]
        sections_map = {key: {"label": label, "content": content} for key, label, content in sections}
        if selected_section not in sections_map:
            selected_section = "overview"
        sidebar_links = "".join(
            f"<a href='/kid?section={key}' class='{ 'active' if key == selected_section else ''}'>{html_escape(cfg['label'])}</a>"
            for key, cfg in sections_map.items()
        )
        content_html = f"{notice_html}{sections_map[selected_section]['content']}"
        requests_badge = ""
        if incoming_count:
            requests_badge = (
                f"<span class='pill' style='background:#f59e0b; color:#78350f;'>Requests: {incoming_count}</span>"
            )
        pref_controls = preference_controls_html(request)
        topbar = (
            "<div class='topbar'><h3>Kid Kiosk</h3><div style='display:flex; flex-direction:column; gap:6px; align-items:flex-end;'>"
            "<div style='display:flex; gap:8px; align-items:center; flex-wrap:wrap;'>"
            f"<span class='pill'>{kid_name_html} ({kid_id_html})</span>"
            + requests_badge
            + "<form method='post' action='/kid/logout' style='display:inline-block;'><button type='submit' class='pill'>Logout</button></form>"
            + "</div>"
            + pref_controls
            + "</div></div>"
        )
        inner = (
            topbar
            + "<div class='layout'><nav class='sidebar'>"
            + sidebar_links
            + "</nav><div class='content'>"
            + content_html
            + "</div></div>"
        )
        max_quiz_reward_cents = 0
        if quiz_by_lesson:
            max_quiz_reward_cents = max(quiz.reward_cents for quiz in quiz_by_lesson.values())
        if goal_interest_bps:
            goal_interest_tip = (
                f"<p class='muted'>Projections include goal interest at about {goal_interest_bps / 100:.2f}% APR when enabled by parents.</p>"
            )
        else:
            goal_interest_tip = (
                "<p class='muted'>Weekly deposits add up fast. Parents can enable goal interest for extra growth.</p>"
            )
        reward_note = (
            f"Earn up to {usd(max_quiz_reward_cents)} per passing quiz."
            if max_quiz_reward_cents
            else "Quizzes help you practice new skills."
        )
        modals = [
            f"""
        <div id='modal-goal-tips' class='modal-overlay'>
          <div class='modal-card'>
            <div class='modal-head'><h3>Goal tips</h3><a href='#' class='pill'>Close</a></div>
            <p>Savings goals grow when you plan a steady rhythm.</p>
            <ul class='tutorial-list'>
              <li>Pick a weekly amount on the slider to see how long the goal will take.</li>
              <li>Mix in chore rewards, allowance, or money gifts to finish sooner.</li>
              <li>Reached goals can be celebrated or reset for the next dream.</li>
            </ul>
            {goal_interest_tip}
          </div>
        </div>
        """,
            f"""
        <div id='modal-learning-help' class='modal-overlay'>
          <div class='modal-card'>
            <div class='modal-head'><h3>Learning Lab</h3><a href='#' class='pill'>Close</a></div>
            <p>Short lessons explain how money, goals, and interest work.</p>
            <ul class='tutorial-list'>
              <li>Read the lesson, then answer the quick quiz to check your understanding.</li>
              <li>{reward_note}</li>
              <li>Your latest score shows on each card so you know what to revisit.</li>
            </ul>
          </div>
        </div>
        """,
            """
        <div id='modal-chores-help' class='modal-overlay'>
          <div class='modal-card'>
            <div class='modal-head'><h3>Chores primer</h3><a href='#' class='pill'>Close</a></div>
            <p>Daily chores show on today's calendar. Tap a chore to send it for approval.</p>
            <ul class='tutorial-list'>
              <li><b>Available</b> chores are ready to complete.</li>
              <li><b>Pending</b> chores await a parent's review.</li>
              <li><b>Completed</b> chores are paid and count toward streaks.</li>
              <li>Free-for-all chores are extra challenges that multiple kids can try.</li>
            </ul>
          </div>
        </div>
        """,
            """
        <div id='modal-money-help' class='modal-overlay'>
          <div class='modal-card'>
            <div class='modal-head'><h3>Send &amp; request</h3><a href='#' class='pill'>Close</a></div>
            <p>Share allowance or ask for help in a friendly way.</p>
            <ul class='tutorial-list'>
              <li>Requests wait for approval and show up in the notifications card.</li>
              <li>Sending money moves funds instantly between balances.</li>
              <li>Remember to explain <em>why</em> in the note so everyone knows the story.</li>
            </ul>
          </div>
        </div>
        """,
        ]
        inner += "".join(modals)
        return render_page(request, f"{child.name} — Kid", inner)
    except Exception:
        body = """
        <div class='card'>
          <h3>We hit a snag</h3>
          <p class='muted'>The kid dashboard ran into an error. Check server logs.</p>
          <a href='/'><button>Back to Sign In</button></a>
        </div>
        """
        return render_page(request, "Kid — Error", body)


@app.get("/kid/lesson/{lesson_id}", response_class=HTMLResponse)
def kid_lesson_page(request: Request, lesson_id: int) -> HTMLResponse:
    if (redirect := require_kid(request)) is not None:
        return redirect
    kid_id = kid_authed(request)
    assert kid_id
    notice_msg, notice_kind = pop_kid_notice(request)
    notice_html = ""
    if notice_msg:
        notice_style = "background:#dcfce7; border-left:4px solid #86efac; color:#166534;"
        if notice_kind == "error":
            notice_style = "background:#fee2e2; border-left:4px solid #fca5a5; color:#b91c1c;"
        notice_html = (
            f"<div class='card' style='margin-bottom:12px; {notice_style}'><div>{notice_msg}</div></div>"
        )
    ensure_default_learning_content()
    kid_display_name = ""
    kid_identifier = kid_id
    lesson_title = "Lesson"
    lesson_content_md = ""
    has_quiz = False
    quiz_payload_text = ""
    quiz_reward_cents = 0
    latest_attempt_info: Optional[Dict[str, Any]] = None
    with Session(engine) as session:
        child = session.exec(select(Child).where(Child.kid_id == kid_id)).first()
        lesson = session.get(Lesson, lesson_id)
        if not child or not lesson:
            body = "<div class='card'><p style='color:#f87171;'>Lesson not found.</p><p><a href='/kid?section=learning'>Back</a></p></div>"
            return render_page(request, "Lesson", body, status_code=404)
        kid_display_name = child.name
        kid_identifier = child.kid_id
        lesson_title = lesson.title
        lesson_content_md = lesson.content_md
        quiz_row = session.exec(select(Quiz).where(Quiz.lesson_id == lesson_id)).first()
        if quiz_row:
            has_quiz = True
            quiz_payload_text = quiz_row.payload or ""
            quiz_reward_cents = int(quiz_row.reward_cents or 0)
            latest_attempt_row = session.exec(
                select(QuizAttempt)
                .where(QuizAttempt.child_id == kid_id)
                .where(QuizAttempt.quiz_id == quiz_row.id)
                .order_by(desc(QuizAttempt.created_at))
            ).first()
            if latest_attempt_row:
                latest_attempt_info = {
                    "score": latest_attempt_row.score,
                    "max_score": latest_attempt_row.max_score,
                    "created_at": latest_attempt_row.created_at,
                }
    quiz_data: Dict[str, Any] = {}
    if has_quiz and quiz_payload_text:
        try:
            parsed = json.loads(quiz_payload_text)
            if isinstance(parsed, dict):
                quiz_data = parsed
        except json.JSONDecodeError:
            quiz_data = {}
    questions = quiz_data.get("questions", []) if isinstance(quiz_data.get("questions"), list) else []
    passing_score = int(quiz_data.get("passing_score", len(questions) if questions else 0)) if has_quiz else 0
    lesson_body_html = simple_markdown_to_html(lesson_content_md)
    reward_line = ""
    if has_quiz and quiz_reward_cents:
        reward_line = f"<div class='muted' style='margin-top:10px;'>Passing earns {usd(quiz_reward_cents)}.</div>"
    attempt_summary = ""
    if latest_attempt_info and latest_attempt_info["max_score"]:
        passed = latest_attempt_info["score"] >= max(passing_score, 0)
        status_text = "Passed" if passed else "Keep practicing"
        when = latest_attempt_info["created_at"].strftime("%Y-%m-%d %H:%M")
        attempt_summary = (
            f"<div class='muted' style='margin-top:10px;'>Last attempt {latest_attempt_info['score']}/{latest_attempt_info['max_score']} — {status_text} ({when}).</div>"
        )
    if has_quiz and not questions:
        quiz_form_html = "<div class='muted' style='margin-top:16px;'>Quiz coming soon.</div>"
    elif has_quiz:
        invalid_question = any(
            not isinstance(question.get("options"), list) or not question.get("options")
            for question in questions
        )
        if invalid_question:
            quiz_form_html = "<div class='muted' style='margin-top:16px;'>Quiz setup is incomplete. Try again soon.</div>"
        else:
            question_blocks: List[str] = []
            for idx, question in enumerate(questions):
                prompt = html_escape(str(question.get("prompt", f"Question {idx + 1}")))
                options = question.get("options", [])
                option_html_parts: List[str] = []
                for opt_idx, option in enumerate(options):
                    label = html_escape(str(option))
                    required_attr = " required" if opt_idx == 0 else ""
                    option_html_parts.append(
                        f"<label><input type='radio' name='q{idx}' value='{opt_idx}'{required_attr}> {label}</label>"
                    )
                question_blocks.append(
                    "<fieldset class='quiz-question'>"
                    + f"<legend>{prompt}</legend>"
                    + "".join(option_html_parts)
                    + "</fieldset>"
                )
            quiz_form_html = (
                f"<form method='post' action='/kid/lesson/{lesson_id}' class='stacked-form' style='margin-top:16px;'>"
                + "".join(question_blocks)
                + "<button type='submit'>Submit answers</button>"
                + "</form>"
            )
    else:
        quiz_form_html = "<div class='muted' style='margin-top:16px;'>This lesson is read-only right now.</div>"
    kid_name_html = html_escape(kid_display_name)
    kid_id_html = html_escape(kid_identifier)
    pref_controls = preference_controls_html(request)
    topbar = (
        "<div class='topbar'><h3>Learning Lab</h3><div style='display:flex; flex-direction:column; gap:6px; align-items:flex-end;'>"
        + "<div style='display:flex; gap:8px; align-items:center; flex-wrap:wrap;'>"
        + f"<span class='pill'>{kid_name_html} ({kid_id_html})</span>"
        + "<a href='/kid?section=learning' class='button-link secondary'>← Back to lessons</a>"
        + "<form method='post' action='/kid/logout' style='display:inline-block;'><button type='submit' class='pill'>Logout</button></form>"
        + "</div>"
        + pref_controls
        + "</div></div>"
    )
    lesson_card = (
        "<div class='card'>"
        + f"<h3>{html_escape(lesson_title)}</h3>"
        + reward_line
        + attempt_summary
        + f"<div style='margin-top:12px;'>{lesson_body_html}</div>"
        + quiz_form_html
        + "</div>"
    )
    inner = topbar + notice_html + lesson_card
    return render_page(request, f"{lesson_title} — Lesson", inner)


@app.post("/kid/lesson/{lesson_id}")
async def kid_lesson_submit(request: Request, lesson_id: int) -> Response:
    if (redirect := require_kid(request)) is not None:
        return redirect
    kid_id = kid_authed(request)
    assert kid_id
    ensure_default_learning_content()
    form = await request.form()
    with Session(engine) as session:
        child = session.exec(select(Child).where(Child.kid_id == kid_id)).first()
        lesson = session.get(Lesson, lesson_id)
        if not child or not lesson:
            body = "<div class='card'><p style='color:#f87171;'>Lesson not found.</p><p><a href='/kid?section=learning'>Back</a></p></div>"
            return render_page(request, "Lesson", body, status_code=404)
        quiz = session.exec(select(Quiz).where(Quiz.lesson_id == lesson_id)).first()
        if not quiz:
            set_kid_notice(request, "This lesson doesn't have a quiz yet.", "error")
            return RedirectResponse(f"/kid/lesson/{lesson_id}", status_code=302)
        try:
            quiz_data = json.loads(quiz.payload)
        except json.JSONDecodeError:
            quiz_data = {}
        questions = quiz_data.get("questions", []) if isinstance(quiz_data.get("questions"), list) else []
        if not questions:
            set_kid_notice(request, "Quiz setup is incomplete. Try again later.", "error")
            return RedirectResponse(f"/kid/lesson/{lesson_id}", status_code=302)
        invalid_question = any(
            not isinstance(question.get("options"), list) or not question.get("options")
            for question in questions
        )
        if invalid_question:
            set_kid_notice(request, "Quiz setup is incomplete. Try again later.", "error")
            return RedirectResponse(f"/kid/lesson/{lesson_id}", status_code=302)
        passing_score = int(quiz_data.get("passing_score", len(questions))) if questions else 0
        answers: List[int] = []
        score = 0
        for idx, question in enumerate(questions):
            raw_answer = form.get(f"q{idx}")
            try:
                choice = int(str(raw_answer))
            except (TypeError, ValueError):
                choice = -1
            answers.append(choice)
            correct = question.get("answer")
            if isinstance(correct, int) and choice == correct:
                score += 1
        max_score = len(questions)
        prior_pass = session.exec(
            select(QuizAttempt)
            .where(QuizAttempt.child_id == kid_id)
            .where(QuizAttempt.quiz_id == quiz.id)
            .where(QuizAttempt.score >= max(passing_score, 0))
        ).first()
        attempt = QuizAttempt(
            child_id=kid_id,
            quiz_id=quiz.id,
            score=score,
            max_score=max_score,
            responses=json.dumps({"answers": answers}),
        )
        session.add(attempt)
        passed_now = score >= max(passing_score, 0)
        reward_cents = 0
        if passed_now and not prior_pass and quiz.reward_cents > 0:
            reward_cents = quiz.reward_cents
            child.balance_cents += reward_cents
            child.updated_at = datetime.utcnow()
            _update_gamification(child, reward_cents)
            session.add(child)
            session.add(
                Event(
                    child_id=kid_id,
                    change_cents=reward_cents,
                    reason=f"lesson_reward:{lesson_id}",
                )
            )
        session.commit()
    if passed_now:
        if reward_cents:
            set_kid_notice(
                request,
                f"Great job! You scored {score}/{max_score} and earned {usd(reward_cents)}.",
                "success",
            )
        else:
            set_kid_notice(
                request,
                f"You scored {score}/{max_score}! Keep it up.",
                "success",
            )
    else:
        set_kid_notice(
            request,
            f"You scored {score}/{max_score}. Review the lesson and try again.",
            "info",
        )
    return RedirectResponse(f"/kid/lesson/{lesson_id}", status_code=302)


def _kid_investing_snapshot(kid_id: str) -> Dict[str, Any]:
    snapshot: Dict[str, Any] = {"ok": False}
    try:
        instruments = list_market_instruments_for_kid(kid_id)
        holdings: List[Dict[str, Any]] = []
        cd_total_c = 0
        cd_count = 0
        ready_count = 0
        cd_rates_bps = {code: DEFAULT_CD_RATE_BPS for code, _, _ in CD_TERM_OPTIONS}
        moment = datetime.utcnow()
        with Session(engine) as session:
            if not instruments:
                instruments = list_market_instruments_for_kid(kid_id, session=session)
            for instrument in instruments:
                metrics = compute_holdings_metrics(kid_id, instrument.symbol)
                holdings.append(
                    {
                        "symbol": instrument.symbol,
                        "name": instrument.name or instrument.symbol,
                        "kind": instrument.kind,
                        "metrics": metrics,
                    }
                )
            certificates = session.exec(
                select(Certificate)
                .where(Certificate.kid_id == kid_id)
                .where(Certificate.matured_at == None)  # noqa: E711
                .order_by(desc(Certificate.opened_at))
            ).all()
            cd_rates_bps = get_all_cd_rate_bps(session)
        certificate_details: List[Dict[str, Any]] = []
        if certificates:
            for certificate in certificates:
                cd_total_c += certificate_value_cents(certificate, at=moment)
                if moment >= certificate_maturity_date(certificate):
                    ready_count += 1
                certificate_details.append(
                    {
                        "id": certificate.id,
                        "principal_cents": certificate.principal_cents,
                        "rate_bps": certificate.rate_bps,
                        "term_label": certificate_term_label(certificate),
                        "value_cents": certificate_value_cents(certificate, at=moment),
                        "matures_at": certificate_maturity_date(certificate),
                        "matured": moment >= certificate_maturity_date(certificate),
                    }
                )
            cd_count = len(certificates)
        total_market_c = sum(item["metrics"]["market_value_c"] for item in holdings)
        total_invested_c = sum(item["metrics"]["invested_cost_c"] for item in holdings)
        total_unrealized_c = sum(item["metrics"]["unrealized_pl_c"] for item in holdings)
        total_realized_c = sum(item["metrics"]["realized_pl_c"] for item in holdings)
        total_c = total_market_c + cd_total_c
        default_symbol = _normalize_symbol(DEFAULT_MARKET_SYMBOL)
        primary_entry = next(
            (item for item in holdings if _normalize_symbol(item["symbol"]) == default_symbol),
            holdings[0] if holdings else None,
        )
        rate_summary = ", ".join(
            f"{label} {cd_rates_bps.get(code, DEFAULT_CD_RATE_BPS) / 100:.2f}%"
            for code, label, _ in CD_TERM_OPTIONS
        )
        snapshot.update(
            {
                "ok": True,
                "total_market_c": total_market_c,
                "total_c": total_c,
                "cd_total_c": cd_total_c,
                "cd_count": cd_count,
                "ready_count": ready_count,
                "holdings_count": len(holdings),
                "primary": primary_entry,
                "rate_summary": rate_summary,
                "holdings": holdings,
                "certificates": certificate_details,
                "total_invested_c": total_invested_c,
                "unrealized_pl_c": total_unrealized_c,
                "realized_pl_c": total_realized_c,
            }
        )
        return snapshot
    except Exception:
        return snapshot


def _safe_investing_card(kid_id: str, snapshot: Optional[Dict[str, Any]] = None) -> str:
    try:
        data = snapshot or _kid_investing_snapshot(kid_id)
        if not data.get("ok"):
            raise RuntimeError("snapshot unavailable")
        total_market_c = data.get("total_market_c", 0)
        total_c = data.get("total_c", 0)
        cd_total_c = data.get("cd_total_c", 0)
        cd_count = data.get("cd_count", 0)
        ready_count = data.get("ready_count", 0)
        holdings_count = data.get("holdings_count", 0)
        rate_summary = data.get("rate_summary", "")
        holdings = data.get("holdings") or []
        certificates = data.get("certificates") or []
        total_invested_c = data.get("total_invested_c", 0)
        total_unrealized_c = data.get("unrealized_pl_c", 0)
        total_realized_c = data.get("realized_pl_c", 0)
        net_pl_c = total_unrealized_c + total_realized_c
        def fmt(value: int) -> str:
            return f"{'+' if value >= 0 else ''}{usd(value)}"
        if cd_count:
            ready_text = f" • {ready_count} ready" if ready_count else ""
            cd_line = f"Certificates: <b>{usd(cd_total_c)}</b> across {cd_count} active{ready_text}"
        else:
            cd_line = "Certificates: <span class='muted'>none yet</span>"
        if holdings_count:
            primary = data.get("primary") or {}
            shares = primary.get("shares", 0.0)
            price_c = primary.get("price_c", 0)
            value_c = primary.get("value_c", 0)
            if price_c > 0:
                primary_line = f"Primary market: <b>{usd(value_c)}</b> ({shares:.4f} @ {usd(price_c)})"
            else:
                primary_line = f"Primary market: <b>{usd(value_c)}</b>"
        else:
            primary_line = "Markets: <span class='muted'>no holdings yet</span>"
        market_line = (
            f"Markets: <b>{usd(total_market_c)}</b> across {holdings_count} instrument{'s' if holdings_count != 1 else ''}"
        )
        holding_items: List[str] = []
        for entry in holdings:
            metrics = entry.get("metrics", {})
            symbol = html_escape(entry.get("symbol", "?"))
            name = html_escape(entry.get("name") or symbol)
            shares = metrics.get("shares", 0.0)
            price_c = metrics.get("price_c", 0)
            value_c = metrics.get("market_value_c", 0)
            invested_c = metrics.get("invested_cost_c", 0)
            unrealized_c = metrics.get("unrealized_pl_c", 0)
            realized_c = metrics.get("realized_pl_c", 0)
            total_pl = unrealized_c + realized_c
            if invested_c:
                pct = (total_pl / invested_c) * 100
                pct_text = f" • Return {pct:.1f}%"
            else:
                pct_text = ""
            holding_items.append(
                "<li>"
                + f"<div style='display:flex; flex-direction:column; gap:2px;'>"
                + f"<div><b>{symbol}</b> <span class='muted'>{name}</span></div>"
                + f"<div class='muted'>Shares {shares:.4f} @ {usd(price_c)}</div>"
                + f"<div>Value {usd(value_c)} • P/L {fmt(total_pl)}{pct_text}</div>"
                + "</div>"
                + "</li>"
            )
        holdings_html = (
            "<ul class='investing-holdings'>" + "".join(holding_items) + "</ul>"
        ) if holding_items else "<div class='muted'>No tracked markets yet.</div>"
        certificate_items: List[str] = []
        for certificate in certificates:
            principal_c = certificate.get("principal_cents", 0)
            value_c = certificate.get("value_cents", 0)
            rate_bps = certificate.get("rate_bps", 0)
            term_label = html_escape(certificate.get("term_label", ""))
            maturity = certificate.get("matures_at")
            matured = certificate.get("matured")
            if matured:
                status = "Matured"
            elif isinstance(maturity, datetime):
                status = f"Matures {maturity:%Y-%m-%d}"
            else:
                status = "Growing"
            certificate_items.append(
                "<li>"
                + f"<div style='display:flex; flex-direction:column; gap:2px;'>"
                + f"<div><b>{usd(principal_c)}</b> principal • {rate_bps / 100:.2f}% ({term_label})</div>"
                + f"<div>Value {usd(value_c)} • {status}</div>"
                + "</div>"
                + "</li>"
            )
        certificates_html = (
            "<ul class='investing-cds'>" + "".join(certificate_items) + "</ul>"
        ) if certificate_items else "<div class='muted'>No certificates yet.</div>"
        return f"""
          <div class='card'>
            <h3>Investing</h3>
            <div class='muted'>Stocks &amp; certificates of deposit</div>
            <div style='margin-top:6px;'>{market_line}</div>
            <div style='margin-top:4px;'>{primary_line}</div>
            <div style='margin-top:4px;'>{cd_line}</div>
            <div class='muted' style='margin-top:4px;'>Total balance: <b>{usd(total_c)}</b> • Net P/L {fmt(net_pl_c)} • CD rates {rate_summary}</div>
            <div class='insight-grid insight-grid--tight' style='margin-top:10px;'>
              <div><div class='insight-label'>Markets</div><div class='insight-value'>{usd(total_market_c)}</div></div>
              <div><div class='insight-label'>Invested</div><div class='insight-value'>{usd(total_invested_c)}</div></div>
              <div><div class='insight-label'>Realized P/L</div><div class='insight-value'>{fmt(total_realized_c)}</div></div>
            </div>
            <h4 style='margin-top:12px;'>Tracked markets</h4>
            {holdings_html}
            <h4 style='margin-top:12px;'>Certificates of deposit</h4>
            {certificates_html}
            <p class='muted' style='margin-top:10px;'>Need more tools? <a href='/kid/invest'>Open the full investing dashboard</a>.</p>
          </div>
        """
    except Exception:
        return """
          <div class='card'>
            <h3>Investing</h3>
            <p class='muted'>Temporarily unavailable.</p>
            <a href='/kid/invest'><button style='margin-top:8px;'>Try Full View</button></a>
          </div>
        """

@app.post("/kid/checkoff")
def kid_checkoff(request: Request, chore_id: int = Form(...)):
    if (redirect := require_kid(request)) is not None:
        return redirect
    kid_id = kid_authed(request)
    assert kid_id
    moment = now_local()
    today = moment.date()
    with Session(engine) as session:
        chore = session.get(Chore, chore_id)
        if not chore or chore.kid_id != kid_id or not chore.active:
            set_kid_notice(request, "That chore isn't available right now.", "error")
            return RedirectResponse("/kid?section=chores", status_code=302)
<<<<<<< HEAD
        active_listing = _safe_marketplace_first(
            session,
=======
        active_listing = session.exec(
>>>>>>> 884c8e39
            select(MarketplaceListing)
            .where(MarketplaceListing.chore_id == chore.id)
            .where(MarketplaceListing.owner_kid_id == kid_id)
            .where(
                MarketplaceListing.status.in_(
<<<<<<< HEAD
                    [
                        MARKETPLACE_STATUS_OPEN,
                        MARKETPLACE_STATUS_CLAIMED,
                        MARKETPLACE_STATUS_SUBMITTED,
                    ]
                )
            ),
        )
=======
                    [MARKETPLACE_STATUS_OPEN, MARKETPLACE_STATUS_CLAIMED]
                )
            )
        ).first()
>>>>>>> 884c8e39
        if active_listing:
            set_kid_notice(
                request,
                "That chore is currently listed in the marketplace.",
                "error",
            )
            return RedirectResponse("/kid?section=marketplace", status_code=302)
        if not is_chore_in_window(chore, today):
            set_kid_notice(request, "That chore can't be completed today.", "error")
            return RedirectResponse("/kid?section=chores", status_code=302)
        chore_type = normalize_chore_type(chore.type)
        pk = "SPECIAL" if chore_type == "special" else period_key_for(chore_type, moment)
        query = select(ChoreInstance).where(ChoreInstance.chore_id == chore.id)
        if chore_type != "special":
            query = query.where(ChoreInstance.period_key == pk)
        inst = session.exec(query.where(ChoreInstance.status == "available").order_by(desc(ChoreInstance.id))).first()
        if not inst:
            inst = ChoreInstance(chore_id=chore.id, period_key=pk, status="available")
            session.add(inst)
            session.commit()
            session.refresh(inst)
        if inst.status == "available":
            inst.status = "pending"
            inst.completed_at = datetime.utcnow()
            session.add(inst)
            session.commit()
            set_kid_notice(request, f"Sent '{chore.name}' for approval!", "success")
        elif inst.status == "pending":
            set_kid_notice(request, "That chore is already waiting for approval.", "error")
        else:
            set_kid_notice(request, "That chore has already been paid out.", "error")
    return RedirectResponse("/kid?section=chores", status_code=302)


@app.post("/kid/global_chore/apply")
def kid_global_chore_apply(request: Request, chore_id: int = Form(...)):
    if (redirect := require_kid(request)) is not None:
        return redirect
    kid_id = kid_authed(request)
    assert kid_id
    moment = now_local()
    today = moment.date()
    with Session(engine) as session:
        chore = session.get(Chore, chore_id)
        if (
            not chore
            or chore.kid_id != GLOBAL_CHORE_KID_ID
            or not chore.active
            or not is_chore_in_window(chore, today)
        ):
            set_kid_notice(request, "That Free-for-all chore is not available right now.", "error")
            return RedirectResponse("/kid?section=freeforall", status_code=302)
        period_key = global_chore_period_key(moment, chore)
        existing_claim = get_global_claim(session, chore.id, kid_id, period_key)
        if existing_claim:
            set_kid_notice(request, "You already submitted this Free-for-all chore for this period.", "error")
            return RedirectResponse("/kid?section=freeforall", status_code=302)
        total_claims = count_global_claims(session, chore.id, period_key, include_pending=True)
        if total_claims >= chore.max_claimants:
            set_kid_notice(request, "All spots are taken for that chore.", "error")
            return RedirectResponse("/kid?section=freeforall", status_code=302)
        claim = GlobalChoreClaim(
            chore_id=chore.id,
            kid_id=kid_id,
            period_key=period_key,
            status=GLOBAL_CHORE_STATUS_PENDING,
        )
        session.add(claim)
        session.commit()
    set_kid_notice(request, "Submitted your Free-for-all claim!", "success")
    return RedirectResponse("/kid?section=freeforall", status_code=302)


@app.post("/kid/request_money")
def kid_request_money(
    request: Request,
    target_kid: str = Form(...),
    amount: str = Form(...),
    reason: str = Form(""),
):
    if (redirect := require_kid(request)) is not None:
        return redirect
    kid_id = kid_authed(request)
    assert kid_id
    target = (target_kid or "").strip()
    amount_c = to_cents_from_dollars_str(amount, 0)
    note = " ".join((reason or "").split())
    if len(note) > 160:
        note = note[:157] + "…"
    if not target:
        set_kid_notice(request, "Choose who to ask for money.", "error")
        return RedirectResponse("/kid?section=money", status_code=302)
    if target == kid_id:
        set_kid_notice(request, "Choose someone else to ask for money.", "error")
        return RedirectResponse("/kid?section=money", status_code=302)
    if amount_c <= 0:
        set_kid_notice(request, "Enter an amount greater than zero to request money.", "error")
        return RedirectResponse("/kid?section=money", status_code=302)
    target_name = target
    with Session(engine) as session:
        child = session.exec(select(Child).where(Child.kid_id == kid_id)).first()
        if not child:
            request.session.pop("kid_authed", None)
            return RedirectResponse("/", status_code=302)
        target_child = session.exec(select(Child).where(Child.kid_id == target)).first()
        if not target_child:
            set_kid_notice(request, "Could not find that kid.", "error")
            return RedirectResponse("/kid?section=money", status_code=302)
        target_name = target_child.name
        detail_suffix = f" — {note}" if note else ""
        money_request = MoneyRequest(
            from_kid_id=child.kid_id,
            to_kid_id=target_child.kid_id,
            amount_cents=amount_c,
            reason=note,
        )
        session.add(money_request)
        session.add(
            Event(
                child_id=child.kid_id,
                change_cents=0,
                reason=f"Request sent to {target_child.name}: {usd(amount_c)}{detail_suffix}",
            )
        )
        session.add(
            Event(
                child_id=target_child.kid_id,
                change_cents=0,
                reason=f"Request from {child.name}: {usd(amount_c)}{detail_suffix}",
            )
        )
        now = datetime.utcnow()
        child.updated_at = now
        target_child.updated_at = now
        session.add(child)
        session.add(target_child)
        session.commit()
    set_kid_notice(request, f"Asked {target_name} for {usd(amount_c)}.", "success")
    return RedirectResponse("/kid?section=money", status_code=302)


@app.post("/kid/request/respond")
def kid_request_respond(
    request: Request,
    request_id: int = Form(...),
    decision: str = Form(...),
):
    if (redirect := require_kid(request)) is not None:
        return redirect
    kid_id = kid_authed(request)
    assert kid_id
    decision_value = (decision or "").strip().lower()
    if decision_value not in {"accept", "decline"}:
        set_kid_notice(request, "Choose to accept or decline the request.", "error")
        return RedirectResponse("/kid?section=money", status_code=302)
    with Session(engine) as session:
        money_request = session.get(MoneyRequest, request_id)
        if not money_request or money_request.to_kid_id != kid_id:
            set_kid_notice(request, "That request is no longer waiting on you.", "error")
            return RedirectResponse("/kid?section=money", status_code=302)
        if money_request.status != "pending":
            set_kid_notice(request, "That request has already been handled.", "error")
            return RedirectResponse("/kid?section=money", status_code=302)
        responder = session.exec(select(Child).where(Child.kid_id == kid_id)).first()
        requester = session.exec(select(Child).where(Child.kid_id == money_request.from_kid_id)).first()
        if not responder or not requester:
            set_kid_notice(request, "Could not process that request right now.", "error")
            return RedirectResponse("/kid?section=money", status_code=302)
        detail_suffix = f" — {money_request.reason}" if money_request.reason else ""
        amount_text = usd(money_request.amount_cents)
        now = datetime.utcnow()
        if decision_value == "decline":
            money_request.status = "declined"
            money_request.resolved_at = now
            responder.updated_at = now
            requester.updated_at = now
            session.add(money_request)
            session.add(responder)
            session.add(requester)
            session.add(
                Event(
                    child_id=responder.kid_id,
                    change_cents=0,
                    reason=f"Declined request from {requester.name}: {amount_text}{detail_suffix}",
                )
            )
            session.add(
                Event(
                    child_id=requester.kid_id,
                    change_cents=0,
                    reason=f"Request declined by {responder.name}: {amount_text}{detail_suffix}",
                )
            )
            session.commit()
            set_kid_notice(request, f"Declined {requester.name}'s request.", "success")
            return RedirectResponse("/kid?section=money", status_code=302)
        if responder.balance_cents < money_request.amount_cents:
            set_kid_notice(request, "Not enough funds to accept this request right now.", "error")
            return RedirectResponse("/kid?section=money", status_code=302)
        responder.balance_cents -= money_request.amount_cents
        requester.balance_cents += money_request.amount_cents
        responder.updated_at = now
        requester.updated_at = now
        money_request.status = "accepted"
        money_request.resolved_at = now
        session.add(responder)
        session.add(requester)
        session.add(money_request)
        session.add(
            Event(
                child_id=responder.kid_id,
                change_cents=-money_request.amount_cents,
                reason=f"Accepted request from {requester.name}: {amount_text}{detail_suffix}",
            )
        )
        session.add(
            Event(
                child_id=requester.kid_id,
                change_cents=money_request.amount_cents,
                reason=f"Request accepted by {responder.name}: {amount_text}{detail_suffix}",
            )
        )
        session.commit()
        set_kid_notice(request, f"Sent {amount_text} to {requester.name}.", "success")
    return RedirectResponse("/kid?section=money", status_code=302)


@app.post("/kid/send_money")
def kid_send_money(
    request: Request,
    to_kid: str = Form(...),
    amount: str = Form(...),
    reason: str = Form(""),
):
    if (redirect := require_kid(request)) is not None:
        return redirect
    from_kid = kid_authed(request)
    assert from_kid
    target = (to_kid or "").strip()
    amount_c = to_cents_from_dollars_str(amount, 0)
    note = " ".join((reason or "").split())
    if len(note) > 160:
        note = note[:157] + "…"
    if not target:
        set_kid_notice(request, "Choose who to send money to.", "error")
        return RedirectResponse("/kid?section=money", status_code=302)
    if amount_c <= 0:
        set_kid_notice(request, "Enter an amount greater than zero to send money.", "error")
        return RedirectResponse("/kid?section=money", status_code=302)
    recipient_name = ""
    with Session(engine) as session:
        sender = session.exec(select(Child).where(Child.kid_id == from_kid)).first()
        if not sender:
            request.session.pop("kid_authed", None)
            return RedirectResponse("/", status_code=302)
        recipient = session.exec(select(Child).where(Child.kid_id == target)).first()
        if not recipient:
            set_kid_notice(request, "Could not find that kid.", "error")
            return RedirectResponse("/kid?section=money", status_code=302)
        if recipient.kid_id == sender.kid_id:
            set_kid_notice(request, "Choose someone else to send money to.", "error")
            return RedirectResponse("/kid?section=money", status_code=302)
        if sender.balance_cents < amount_c:
            set_kid_notice(request, "Not enough funds to send that amount.", "error")
            return RedirectResponse("/kid?section=money", status_code=302)
        description = note or "Shared money"
        sender.balance_cents -= amount_c
        sender.updated_at = datetime.utcnow()
        recipient.balance_cents += amount_c
        recipient.updated_at = datetime.utcnow()
        session.add(
            Event(
                child_id=sender.kid_id,
                change_cents=-amount_c,
                reason=f"Sent to {recipient.name}: {description}",
            )
        )
        session.add(
            Event(
                child_id=recipient.kid_id,
                change_cents=amount_c,
                reason=f"Received from {sender.name}: {description}",
            )
        )
        session.add(sender)
        session.add(recipient)
        session.commit()
        recipient_name = recipient.name
    set_kid_notice(request, f"Sent {usd(amount_c)} to {recipient_name}!", "success")
    return RedirectResponse("/kid?section=money", status_code=302)


@app.post("/kid/marketplace/list")
def kid_marketplace_list(
    request: Request,
    chore_id: int = Form(...),
    offer: str = Form(...),
):
    if (redirect := require_kid(request)) is not None:
        return redirect
    kid_id = kid_authed(request)
    assert kid_id
    offer_cents = to_cents_from_dollars_str(offer, 0)
    if offer_cents <= 0:
        set_kid_notice(request, "Enter an offer greater than zero.", "error")
        return RedirectResponse("/kid?section=marketplace", status_code=302)
    moment = now_local()
    today = moment.date()
    listed_chore_name = ""
    with Session(engine) as session:
        child = session.exec(select(Child).where(Child.kid_id == kid_id)).first()
        chore = session.get(Chore, chore_id)
        if not child or not chore or chore.kid_id != kid_id:
            set_kid_notice(request, "Could not list that chore right now.", "error")
            return RedirectResponse("/kid?section=marketplace", status_code=302)
        if not chore.active or not is_chore_in_window(chore, today):
            set_kid_notice(request, "That chore isn't available to list today.", "error")
            return RedirectResponse("/kid?section=marketplace", status_code=302)
        listed_chore_name = chore.name
<<<<<<< HEAD
        existing_listing = _safe_marketplace_first(
            session,
=======
        existing_listing = session.exec(
>>>>>>> 884c8e39
            select(MarketplaceListing)
            .where(MarketplaceListing.chore_id == chore.id)
            .where(MarketplaceListing.owner_kid_id == kid_id)
            .where(
                MarketplaceListing.status.in_(
                    [MARKETPLACE_STATUS_OPEN, MARKETPLACE_STATUS_CLAIMED]
                )
<<<<<<< HEAD
            ),
        )
=======
            )
        ).first()
>>>>>>> 884c8e39
        if existing_listing:
            set_kid_notice(request, "That chore already has an active listing.", "error")
            return RedirectResponse("/kid?section=marketplace", status_code=302)
        if child.balance_cents < offer_cents:
            set_kid_notice(request, "Not enough balance to cover that offer.", "error")
            return RedirectResponse("/kid?section=marketplace", status_code=302)
        child.balance_cents -= offer_cents
        child.updated_at = datetime.utcnow()
        session.add(
            Event(
                child_id=child.kid_id,
                change_cents=-offer_cents,
                reason=f"Marketplace offer held: {chore.name}",
            )
        )
        listing = MarketplaceListing(
            owner_kid_id=kid_id,
            chore_id=chore.id,
            chore_name=chore.name,
            chore_award_cents=chore.award_cents,
            offer_cents=offer_cents,
        )
        session.add(child)
        session.add(listing)
        session.commit()
    set_kid_notice(request, f"Listed '{listed_chore_name}' in the marketplace!", "success")
    return RedirectResponse("/kid?section=marketplace", status_code=302)


@app.post("/kid/marketplace/cancel")
def kid_marketplace_cancel(request: Request, listing_id: int = Form(...)):
    if (redirect := require_kid(request)) is not None:
        return redirect
    kid_id = kid_authed(request)
    assert kid_id
    with Session(engine) as session:
        listing = session.get(MarketplaceListing, listing_id)
        if not listing or listing.owner_kid_id != kid_id:
            set_kid_notice(request, "That listing is no longer available to cancel.", "error")
            return RedirectResponse("/kid?section=marketplace", status_code=302)
        if listing.status != MARKETPLACE_STATUS_OPEN:
            set_kid_notice(request, "Only open listings can be cancelled.", "error")
            return RedirectResponse("/kid?section=marketplace", status_code=302)
        owner = session.exec(select(Child).where(Child.kid_id == kid_id)).first()
        if not owner:
            set_kid_notice(request, "Could not process that cancellation.", "error")
            return RedirectResponse("/kid?section=marketplace", status_code=302)
        listing.status = MARKETPLACE_STATUS_CANCELLED
        listing.cancelled_at = datetime.utcnow()
        owner.balance_cents += listing.offer_cents
        owner.updated_at = datetime.utcnow()
        session.add(
            Event(
                child_id=owner.kid_id,
                change_cents=listing.offer_cents,
                reason=f"Marketplace offer returned: {listing.chore_name}",
            )
        )
        session.add(owner)
        session.add(listing)
        session.commit()
    set_kid_notice(request, "Listing cancelled and offer returned to your balance.", "success")
    return RedirectResponse("/kid?section=marketplace", status_code=302)


@app.post("/kid/marketplace/claim")
def kid_marketplace_claim(request: Request, listing_id: int = Form(...)):
    if (redirect := require_kid(request)) is not None:
        return redirect
    kid_id = kid_authed(request)
    assert kid_id
    with Session(engine) as session:
        listing = session.get(MarketplaceListing, listing_id)
        if not listing or listing.status != MARKETPLACE_STATUS_OPEN:
            set_kid_notice(request, "That listing is no longer open.", "error")
            return RedirectResponse("/kid?section=marketplace", status_code=302)
        if listing.owner_kid_id == kid_id:
            set_kid_notice(request, "You can't claim your own listing.", "error")
            return RedirectResponse("/kid?section=marketplace", status_code=302)
        listing.status = MARKETPLACE_STATUS_CLAIMED
        listing.claimed_by = kid_id
        listing.claimed_at = datetime.utcnow()
        session.add(listing)
        session.commit()
    set_kid_notice(request, "Listing claimed! Finish the chore to collect the payout.", "success")
    return RedirectResponse("/kid?section=marketplace", status_code=302)


@app.post("/kid/marketplace/complete")
def kid_marketplace_complete(request: Request, listing_id: int = Form(...)):
    if (redirect := require_kid(request)) is not None:
        return redirect
    kid_id = kid_authed(request)
    assert kid_id
    with Session(engine) as session:
        listing = session.get(MarketplaceListing, listing_id)
        if not listing or listing.status != MARKETPLACE_STATUS_CLAIMED:
            set_kid_notice(request, "That listing is not waiting on you.", "error")
            return RedirectResponse("/kid?section=marketplace", status_code=302)
        if listing.claimed_by != kid_id:
            set_kid_notice(request, "Another kid claimed that listing.", "error")
            return RedirectResponse("/kid?section=marketplace", status_code=302)
        worker = session.exec(select(Child).where(Child.kid_id == kid_id)).first()
        owner = session.exec(select(Child).where(Child.kid_id == listing.owner_kid_id)).first()
        chore = session.get(Chore, listing.chore_id)
        if not worker or not owner:
            set_kid_notice(request, "Could not process that completion right now.", "error")
            return RedirectResponse("/kid?section=marketplace", status_code=302)
        award_cents = listing.chore_award_cents or (chore.award_cents if chore else 0)
<<<<<<< HEAD
        moment = datetime.utcnow()
        listing.status = MARKETPLACE_STATUS_SUBMITTED
        listing.submitted_at = moment
        listing.completed_at = None
        listing.final_payout_cents = None
        listing.payout_note = None
        listing.resolved_by = None
        listing.payout_event_id = None
=======
        total_credit = listing.offer_cents + award_cents
        worker.balance_cents += total_credit
        worker.updated_at = datetime.utcnow()
        listing.status = MARKETPLACE_STATUS_COMPLETED
        listing.completed_at = datetime.utcnow()
        session.add(
            Event(
                child_id=worker.kid_id,
                change_cents=total_credit,
                reason=f"Marketplace payout from {owner.name}: {listing.chore_name}",
            )
        )
>>>>>>> 884c8e39
        session.add(
            Event(
                child_id=owner.kid_id,
                change_cents=0,
<<<<<<< HEAD
                reason=f"Marketplace helper {worker.name} submitted {listing.chore_name}",
=======
                reason=f"Marketplace helper {worker.name} finished {listing.chore_name}",
>>>>>>> 884c8e39
            )
        )
        if chore:
            chore_type = normalize_chore_type(chore.type)
            period_key = (
                "SPECIAL"
                if chore_type == "special"
                else period_key_for(chore_type, now_local())
            )
            query = select(ChoreInstance).where(ChoreInstance.chore_id == chore.id)
            if chore_type != "special":
                query = query.where(ChoreInstance.period_key == period_key)
            inst = session.exec(query.order_by(desc(ChoreInstance.id))).first()
            if not inst:
                inst = ChoreInstance(
                    chore_id=chore.id,
                    period_key=period_key,
                    status="available",
                )
<<<<<<< HEAD
            inst.status = "pending"
            inst.completed_at = moment
            session.add(inst)
        session.add(listing)
        session.commit()
    set_kid_notice(
        request,
        "Marketplace chore submitted! A parent will review the payout soon.",
        "success",
    )
=======
            inst.status = "paid"
            inst.completed_at = datetime.utcnow()
            session.add(inst)
        session.add(worker)
        session.add(listing)
        session.commit()
    set_kid_notice(request, "Marketplace chore completed! Payment added to your balance.", "success")
>>>>>>> 884c8e39
    return RedirectResponse("/kid?section=marketplace", status_code=302)


@app.post("/kid/logout")
def kid_logout(request: Request):
    request.session.pop("kid_authed", None)
    response = RedirectResponse("/", status_code=302)
    response.delete_cookie(REMEMBER_COOKIE_NAME, path="/")
    return response


@app.post("/kid/goal_create")
def kid_goal_create(request: Request, name: str = Form(...), target: str = Form(...)):
    if (redirect := require_kid(request)) is not None:
        return redirect
    kid_id = kid_authed(request)
    assert kid_id
    target_c = to_cents_from_dollars_str(target, 0)
    goal_name = name.strip()
    with Session(engine) as session:
        session.add(Goal(kid_id=kid_id, name=goal_name, target_cents=target_c))
        session.commit()
    set_kid_notice(request, f"Created goal '{goal_name}'!", "success")
    return RedirectResponse("/kid?section=goals", status_code=302)


@app.post("/kid/goal_deposit")
def kid_goal_deposit(request: Request, goal_id: int = Form(...), amount: str = Form(...)):
    if (redirect := require_kid(request)) is not None:
        return redirect
    kid_id = kid_authed(request)
    assert kid_id
    amount_c = to_cents_from_dollars_str(amount, 0)
    if amount_c <= 0:
        set_kid_notice(request, "Enter an amount greater than zero.", "error")
        return RedirectResponse("/kid?section=goals", status_code=302)
    goal_name = ""
    with Session(engine) as session:
        # When tests monkeypatch goal.saved_cents to None we can trigger an
        # autoflush before we have a chance to normalise the value. Wrapping the
        # initial lookups in no_autoflush lets us safely load the objects before
        # we mutate them.
        with session.no_autoflush:
            goal = session.get(Goal, goal_id)
            child = session.exec(select(Child).where(Child.kid_id == kid_id)).first()
        if not goal or not child or goal.kid_id != kid_id:
            set_kid_notice(request, "Could not find that goal.", "error")
            return RedirectResponse("/kid?section=goals", status_code=302)
        if amount_c > child.balance_cents:
            set_kid_notice(request, "Not enough funds to save that amount.", "error")
            return RedirectResponse("/kid?section=goals", status_code=302)
        goal_name = goal.name
        child.balance_cents -= amount_c
        current_saved = goal.saved_cents or 0
        if goal.saved_cents is None:
            history = inspect(goal).attrs.saved_cents.history
            if history.deleted:
                current_saved = history.deleted[0] or 0
        goal_target = goal.target_cents or 0
        goal.saved_cents = current_saved + amount_c
        child.updated_at = datetime.utcnow()
        if goal.saved_cents >= goal_target and goal.achieved_at is None:
            goal.achieved_at = datetime.utcnow()
            session.add(Event(child_id=kid_id, change_cents=0, reason=f"goal_reached:{goal.name}"))
        session.add(child)
        session.add(goal)
        session.add(Event(child_id=kid_id, change_cents=-amount_c, reason=f"goal_deposit:{goal.name}"))
        session.commit()
    set_kid_notice(request, f"Saved {usd(amount_c)} to {goal_name or 'your goal'}.", "success")
    return RedirectResponse("/kid?section=goals", status_code=302)


@app.post("/kid/goal_delete")
def kid_goal_delete(request: Request, goal_id: int = Form(...)):
    if (redirect := require_kid(request)) is not None:
        return redirect
    kid_id = kid_authed(request)
    assert kid_id
    with Session(engine) as session:
        goal = session.get(Goal, goal_id)
        child = session.exec(select(Child).where(Child.kid_id == kid_id)).first()
        if not goal or not child or goal.kid_id != kid_id:
            set_kid_notice(request, "Could not find that goal.", "error")
            return RedirectResponse("/kid?section=goals", status_code=302)
        goal_name = goal.name
        if goal.saved_cents > 0:
            child.balance_cents += goal.saved_cents
            session.add(Event(child_id=kid_id, change_cents=goal.saved_cents, reason=f"goal_refund_delete:{goal.name}"))
        session.delete(goal)
        child.updated_at = datetime.utcnow()
        session.add(child)
        session.commit()
    set_kid_notice(request, f"Deleted goal '{goal_name}' and returned the savings.", "success")
    return RedirectResponse("/kid?section=goals", status_code=302)


@app.get("/kid/invest", response_class=HTMLResponse)
def kid_invest_home(
    request: Request,
    symbol: Optional[str] = Query(None),
    range_code: str = Query(DEFAULT_PRICE_RANGE, alias="range"),
    lookup: str = Query(""),
    chart_view: str = Query(DEFAULT_CHART_VIEW, alias="chart"),
) -> HTMLResponse:
    if (redirect := require_kid(request)) is not None:
        return redirect
    kid_id = kid_authed(request)
    assert kid_id
    notice_msg, notice_kind = pop_kid_notice(request)
    notice_html = ""
    if notice_msg:
        notice_class = "error" if notice_kind == "error" else "success"
        notice_html = (
            f"<div class='notice {notice_class}'>{html_escape(notice_msg)}</div>"
        )
    try:
        instruments = list_market_instruments_for_kid(kid_id)
        if not instruments:
            raise RuntimeError("No market instruments available.")
        instrument_map = {_normalize_symbol(inst.symbol): inst for inst in instruments}
        requested_symbol = _normalize_symbol(symbol) if symbol else ""
        lookup_query = (lookup or "").strip()
        lookup_results = search_market_symbols(lookup_query) if lookup_query else []
        default_symbol = _normalize_symbol(DEFAULT_MARKET_SYMBOL)
        selected_symbol = requested_symbol or default_symbol
        if selected_symbol not in instrument_map:
            selected_symbol = default_symbol if default_symbol in instrument_map else next(iter(instrument_map.keys()))
        active_instrument = instrument_map[selected_symbol]
        instrument_symbol_raw = active_instrument.symbol
        selected_range = normalize_history_range(range_code)
        chart_mode = normalize_chart_view(chart_view)
        metrics = compute_holdings_metrics(kid_id, selected_symbol)
        history = fetch_price_history_range(selected_symbol, selected_range)
        if chart_mode == CHART_VIEW_DETAIL:
            svg = detailed_history_chart_svg(history, width=640, height=260)
            enlarged_svg = detailed_history_chart_svg(history, width=1024, height=420)
        else:
            svg = sparkline_svg_from_history(history, width=360, height=120)
            enlarged_svg = sparkline_svg_from_history(history, width=960, height=240)
        cd_rates_bps = {code: DEFAULT_CD_RATE_BPS for code, _, _ in CD_TERM_OPTIONS}
        with Session(engine) as session:
            child = session.exec(select(Child).where(Child.kid_id == kid_id)).first()
            balance_c = child.balance_cents if child else 0
            certificates = session.exec(
                select(Certificate)
                .where(Certificate.kid_id == kid_id)
                .order_by(desc(Certificate.opened_at))
            ).all()
            cd_rates_bps = get_all_cd_rate_bps(session)
            penalty_days_by_term = get_all_cd_penalty_days(session)

        def fmt(value: int) -> str:
            return f"{'+' if value >= 0 else ''}{usd(value)}"

        moment = _time_provider()
        cd_total_c = 0
        matured_ready = 0
        next_maturity: Optional[datetime] = None
        cert_rows = ""
        for certificate in certificates:
            value_c = certificate_value_cents(certificate, at=moment)
            maturity = certificate_maturity_date(certificate)
            progress_pct = certificate_progress_percent(certificate, at=moment)
            rate_display = certificate.rate_bps / 100
            if certificate.matured_at:
                status = f"Cashed out on {certificate.matured_at.strftime('%Y-%m-%d')}"
                progress_pct = 100.0
            elif moment >= maturity:
                status = "Matured — ready to cash out"
                matured_ready += 1
            else:
                days_left = max(0, (maturity.date() - moment.date()).days)
                status = f"Matures {maturity:%Y-%m-%d} ({days_left} days left)"
            if certificate.matured_at is None:
                cd_total_c += value_c
                if next_maturity is None or maturity < next_maturity:
                    next_maturity = maturity
            button_class_attr = " class='danger'" if certificate.matured_at is None else ""
            cert_rows += (
                f"<tr><td data-label='Principal'>{usd(certificate.principal_cents)}</td>"
                f"<td data-label='Rate'>{rate_display:.2f}%</td>"
                f"<td data-label='Term'>{certificate_term_label(certificate)}</td>"
                f"<td data-label='Value Today'>{usd(value_c)}</td>"
                f"<td data-label='Progress'>{progress_pct:.1f}%</td>"
                f"<td data-label='Status'>{status}</td>"
                f"<td data-label='Actions'>"
                f"<form class='inline' method='post' action='/kid/invest/cd/cashout'>"
                f"<input type='hidden' name='certificate_id' value='{certificate.id}'>"
                f"<input type='hidden' name='symbol' value='{instrument_symbol_raw}'>"
                f"<input type='hidden' name='range' value='{selected_range}'>"
                f"<input type='hidden' name='chart' value='{chart_mode}'>"
                f"<button type='submit'{button_class_attr}>{'Cash Out' if certificate.matured_at is None else 'Remove'}</button>"
                f"</form></td></tr>"
            )
        if not cert_rows:
            cert_rows = "<tr><td colspan='7' class='muted'>No certificates yet.</td></tr>"
        cd_rates_pct = {code: rate / 100 for code, rate in cd_rates_bps.items()}
        rate_summary_text = ", ".join(
            f"{label} {cd_rates_pct.get(code, DEFAULT_CD_RATE_BPS / 100):.2f}%"
            for code, label, _ in CD_TERM_OPTIONS
        )
        summary_bits = [
            f"<div><b>Current rates:</b> {rate_summary_text}</div>",
            f"<div>Total active value: <b>{usd(cd_total_c)}</b></div>",
        ]
        if next_maturity:
            summary_bits.append(f"<div>Next maturity: <b>{next_maturity:%Y-%m-%d}</b></div>")
        if matured_ready:
            summary_bits.append(
                f"<div class='muted'>{matured_ready} certificate{'s' if matured_ready != 1 else ''} ready to cash out.</div>"
            )
        penalty_active = any(days > 0 for days in penalty_days_by_term.values())
        if penalty_active:
            penalty_parts = []
            for code, label, _ in CD_TERM_OPTIONS:
                days = penalty_days_by_term.get(code, 0)
                penalty_parts.append(
                    f"{label}: {days} day{'s' if days != 1 else ''}"
                )
            penalty_summary = (
                "<div>Early withdrawal penalty: <b>"
                + ", ".join(penalty_parts)
                + "</b></div>"
            )
        else:
            penalty_summary = "<div>No penalty for early withdrawals right now.</div>"
        summary_bits.append(penalty_summary)
        cd_summary_html = "".join(summary_bits)
        cash_out_form = ""
        if matured_ready:
            cash_out_form = (
                "<form method='post' action='/kid/invest/cd/mature' style='margin-top:10px;'>"
                f"<input type='hidden' name='symbol' value='{instrument_symbol_raw}'>"
                f"<input type='hidden' name='range' value='{selected_range}'>"
                f"<input type='hidden' name='chart' value='{chart_mode}'>"
                "<button type='submit'>Cash out matured</button>"
                "</form>"
            )

        term_options_html = "".join(
            f"<option value='{code}'{' selected' if code == DEFAULT_CD_TERM_CODE else ''}>{label} — {cd_rates_pct[code]:.2f}% APR</option>"
            for code, label, _ in CD_TERM_OPTIONS
        )

        tabs_html = ""
        if len(instruments) > 1:
            links: List[str] = []
            for inst in instruments:
                normalized = _normalize_symbol(inst.symbol)
                active_style = "background:var(--accent); color:#fff;" if normalized == selected_symbol else ""
                link_url = (
                    f"/kid/invest?symbol={inst.symbol}&range={selected_range}&chart={chart_mode}"
                )
                links.append(
                    f"<a href='{link_url}' class='pill' style='margin-right:6px;{active_style}'>"
                    f"{html_escape(inst.name or inst.symbol)}</a>"
                )
            tabs_html = "<div class='muted' style='margin-bottom:8px;'>Markets: " + "".join(links) + "</div>"

        range_links: List[str] = []
        for code, cfg in PRICE_HISTORY_RANGES.items():
            label = cfg.get("label", code)
            active_style = "background:var(--accent); color:#fff;" if code == selected_range else ""
            link_url = (
                f"/kid/invest?symbol={active_instrument.symbol}&range={code}&chart={chart_mode}"
            )
            range_links.append(
                f"<a href='{link_url}' class='pill' style='margin-right:6px;{active_style}'>{label}</a>"
            )
        range_selector_html = "<div class='muted' style='margin-top:8px;'>Range: " + "".join(range_links) + "</div>"
        compact_url = (
            f"/kid/invest?symbol={active_instrument.symbol}&range={selected_range}&chart={CHART_VIEW_COMPACT}"
        )
        detail_url = (
            f"/kid/invest?symbol={active_instrument.symbol}&range={selected_range}&chart={CHART_VIEW_DETAIL}"
        )
        chart_toggle_html = (
            "<div class='chart-toggle'>Chart: "
            + f"<a href='{compact_url}' class='{'active' if chart_mode == CHART_VIEW_COMPACT else ''}'>Compact</a>"
            + f"<a href='{detail_url}' class='{'active' if chart_mode == CHART_VIEW_DETAIL else ''}'>Detailed</a>"
            + "</div>"
        )
        lookup_value = html_escape(lookup_query)
        if lookup_query and lookup_results:
            suggestion_items = []
            for match in lookup_results:
                symbol_val = match.get("symbol") or ""
                name_val = match.get("name") or symbol_val
                kind_val = match.get("kind") or INSTRUMENT_KIND_STOCK
                kind_label = "Crypto" if kind_val == INSTRUMENT_KIND_CRYPTO else "Stock"
                suggestion_items.append(
                    "<li><b>"
                    + html_escape(symbol_val)
                    + "</b> — "
                    + html_escape(name_val)
                    + f" <span class='muted'>({kind_label})</span>"
                    + "<form method='post' action='/kid/invest/track' class='inline' style='margin-top:6px;'>"
                    + f"<input type='hidden' name='symbol' value='{html_escape(symbol_val)}'>"
                    + f"<input type='hidden' name='name' value='{html_escape(name_val)}'>"
                    + f"<input type='hidden' name='kind' value='{html_escape(kind_val)}'>"
                    + f"<input type='hidden' name='range' value='{selected_range}'>"
                    + f"<input type='hidden' name='chart' value='{chart_mode}'>"
                    + "<button type='submit'>Track</button></form></li>"
                )
            search_results_html = (
                "<ul style='margin:10px 0 0 18px; padding:0; list-style:disc;'>"
                + "".join(suggestion_items)
                + "</ul>"
            )
        elif lookup_query:
            search_results_html = "<div class='muted' style='margin-top:6px;'>No matches found.</div>"
        else:
            search_results_html = "<div class='muted' style='margin-top:6px;'>Try symbols like AAPL, VTI, or BTC-USD.</div>"
        search_card_html = f"""
        <div class='card'>
          <h3>Add a ticker</h3>
          <p class='muted'>Search by ticker or name to add a new stock, fund, or crypto.</p>
          <form method='get' action='/kid/invest' class='inline'>
            <input type='hidden' name='symbol' value='{html_escape(instrument_symbol_raw)}'>
            <input type='hidden' name='range' value='{selected_range}'>
            <input type='hidden' name='chart' value='{chart_mode}'>
            <input name='lookup' placeholder='Search ticker or name' value='{lookup_value}'>
            <button type='submit'>Search</button>
          </form>
          {search_results_html}
        </div>
        """

        instrument_label = html_escape(active_instrument.name or instrument_symbol_raw)
        instrument_symbol = html_escape(instrument_symbol_raw)
        kind_label = "Crypto" if active_instrument.kind == INSTRUMENT_KIND_CRYPTO else "Stock"
        unit_label = "per coin" if active_instrument.kind == INSTRUMENT_KIND_CRYPTO else "per share"
        allow_remove = _normalize_symbol(instrument_symbol_raw) != _normalize_symbol(DEFAULT_MARKET_SYMBOL)
        remove_button_html = ""
        if allow_remove:
            remove_button_html = (
                "<form method='post' action='/kid/invest/delete' style='margin-top:10px;'>"
                f"<input type='hidden' name='symbol' value='{instrument_symbol}'>"
                f"<input type='hidden' name='range' value='{selected_range}'>"
                f"<input type='hidden' name='chart' value='{chart_mode}'>"
                "<button type='submit' class='danger secondary'>Remove from dashboard</button>"
                "</form>"
            )
        has_chart_history = len(history) >= 2
        chart_modal_id = f"chart-{_normalize_symbol(active_instrument.symbol).lower()}"
        chart_display_html = (
            f"<a href='#{chart_modal_id}' class='chart-popout' aria-label='Expand price chart'>{svg}</a>"
        )
        chart_hint_html = "<div class='chart-hint'>Tap or click the chart to expand.</div>" if has_chart_history else ""
        chart_modal_html = f"""
        <div id='{chart_modal_id}' class='modal-overlay chart-modal'>
          <div class='modal-card chart-modal__card'>
            <div class='modal-head'><h3>{instrument_label} — expanded chart</h3><a href='#' class='pill'>Close</a></div>
            <div class='chart-modal__body'>{enlarged_svg}</div>
          </div>
        </div>
        """

        inner = f"""
        {notice_html}{search_card_html}
        {tabs_html}
        <div class='card'>
          <h3>Investing — {instrument_label}</h3>
          <div class='muted'>{instrument_symbol} • {kind_label}</div>
          <div style='margin-bottom:12px;'><b>Available Balance:</b> {usd(balance_c)}</div>
          <div class='grid investing-grid'>
            <div class='card investing-chart-card'>
              <div><b>Current Price</b></div>
              <div style='font-size:28px; font-weight:800; margin-top:6px;'>{usd(metrics['price_c'])}</div>
              <div class='muted'>{unit_label}</div>
              {chart_display_html}
              {chart_hint_html}
              {range_selector_html}
              {chart_toggle_html}
            </div>
            <div class='card'>
              <div><b>Your Holdings</b></div>
              <div style='margin-top:6px;'>Shares: <b>{metrics['shares']:.4f}</b></div>
              <div>Value: <b>{usd(metrics['market_value_c'])}</b></div>
              <div>Avg Cost: <b>{usd(metrics['avg_cost_c'])}</b></div>
              <div>Invested: <b>{usd(metrics['invested_cost_c'])}</b></div>
              <div style='color:#{'16a34a' if metrics['unrealized_pl_c']>=0 else 'dc2626'};'>Unrealized P/L: <b>{fmt(metrics['unrealized_pl_c'])}</b></div>
              <div style='color:#{'16a34a' if metrics['realized_pl_c']>=0 else 'dc2626'};'>Realized P/L: <b>{fmt(metrics['realized_pl_c'])}</b></div>
              {remove_button_html}
            </div>
          </div>
          <h4 style='margin-top:12px;'>Buy (deposit from balance)</h4>
          <form method='post' action='/kid/invest/buy' class='inline'>
            <input type='hidden' name='symbol' value='{instrument_symbol}'>
            <input type='hidden' name='range' value='{selected_range}'>
            <input type='hidden' name='chart' value='{chart_mode}'>
            <input name='amount' type='text' data-money placeholder='amount $' required>
            <button type='submit'>Buy</button>
          </form>
          <h4 style='margin-top:12px;'>Sell (withdraw to balance)</h4>
          <form method='post' action='/kid/invest/sell' class='inline'>
            <input type='hidden' name='symbol' value='{instrument_symbol}'>
            <input type='hidden' name='range' value='{selected_range}'>
            <input type='hidden' name='chart' value='{chart_mode}'>
            <input name='amount' type='text' data-money placeholder='amount $' required>
            <button type='submit' class='danger'>Sell</button>
          </form>
        </div>
        <div class='card'>
          <h3>Certificates of Deposit</h3>
          <p class='muted'>Lock part of your balance to earn interest.</p>
          {cd_summary_html}
          {cash_out_form}
          <h4 style='margin-top:12px;'>Open a certificate</h4>
          <form method='post' action='/kid/invest/cd/open' class='inline'>
            <input type='hidden' name='symbol' value='{instrument_symbol}'>
            <input type='hidden' name='range' value='{selected_range}'>
            <input type='hidden' name='chart' value='{chart_mode}'>
            <input name='amount' type='text' data-money placeholder='amount $' required>
            <label style='margin-left:6px;'>Term</label>
            <select name='term_choice'>
              {term_options_html}
            </select>
            <button type='submit' style='margin-left:6px;'>Lock Savings</button>
          </form>
          <p class='muted' style='margin-top:6px;'>Funds move from your balance into the certificate.</p>
          <table style='margin-top:10px;'><tr><th>Principal</th><th>Rate</th><th>Term</th><th>Value Today</th><th>Progress</th><th>Status</th><th>Actions</th></tr>{cert_rows}</table>
        </div>
        <p class='muted' style='margin-top:10px;'><a href='/kid'>← Back to My Account</a></p>
        {chart_modal_html}
        """
        return render_page(request, f"Investing — {instrument_label}", inner)
    except Exception:
        body = """
        <div class='card'>
          <h3>Investing</h3>
          <p class='muted'>The investing dashboard hit an error. Check server logs.</p>
          <a href='/kid'><button>Back</button></a>
        </div>
        """
        return render_page(request, "Investing — Error", body)
@app.post("/kid/invest/track")
def kid_invest_track(
    request: Request,
    symbol: str = Form(...),
    name: str = Form(""),
    kind: str = Form(INSTRUMENT_KIND_STOCK),
    range_code: str = Form(DEFAULT_PRICE_RANGE, alias="range"),
    chart_view: str = Form(DEFAULT_CHART_VIEW, alias="chart"),
):
    if (redirect := require_kid(request)) is not None:
        return redirect
    kid_id = kid_authed(request)
    assert kid_id
    normalized_symbol = _normalize_symbol(symbol)
    if not normalized_symbol:
        set_kid_notice(request, "Enter a ticker symbol to track.", "error")
        return RedirectResponse("/kid/invest", status_code=302)
    resolved = lookup_symbol_profile(normalized_symbol)
    if resolved:
        resolved_name = resolved.get("name") or normalized_symbol
        resolved_kind = resolved.get("kind") or kind
    else:
        resolved_name = name.strip() or normalized_symbol
        resolved_kind = kind if kind in {INSTRUMENT_KIND_STOCK, INSTRUMENT_KIND_CRYPTO} else INSTRUMENT_KIND_STOCK
    instrument = add_market_instrument(normalized_symbol, resolved_name, resolved_kind)
    if not instrument:
        set_kid_notice(request, "Could not add that symbol.", "error")
        return RedirectResponse("/kid/invest", status_code=302)
    existing_link = None
    with Session(engine) as session:
        existing_link = session.exec(
            select(KidMarketInstrument)
            .where(KidMarketInstrument.kid_id == kid_id)
            .where(KidMarketInstrument.symbol == instrument.symbol)
        ).first()
        if not existing_link:
            session.add(KidMarketInstrument(kid_id=kid_id, symbol=instrument.symbol))
            session.commit()
    message = f"Tracking {instrument.symbol}."
    if existing_link:
        message = f"Already tracking {instrument.symbol}."
    set_kid_notice(request, message, "success")
    next_range = normalize_history_range(range_code)
    next_chart = normalize_chart_view(chart_view)
    return RedirectResponse(
        f"/kid/invest?symbol={instrument.symbol}&range={next_range}&chart={next_chart}",
        status_code=302,
    )


@app.post("/kid/invest/buy")
def kid_invest_buy(
    request: Request,
    amount: str = Form(...),
    symbol: str = Form(DEFAULT_MARKET_SYMBOL),
    range_code: str = Form(DEFAULT_PRICE_RANGE, alias="range"),
    chart_view: str = Form(DEFAULT_CHART_VIEW, alias="chart"),
):
    if (redirect := require_kid(request)) is not None:
        return redirect
    kid_id = kid_authed(request)
    assert kid_id
    next_range = normalize_history_range(range_code)
    chart_mode = normalize_chart_view(chart_view)
    amount_c = to_cents_from_dollars_str(amount, 0)
    if amount_c <= 0:
        return RedirectResponse(
            f"/kid/invest?symbol={symbol}&range={next_range}&chart={chart_mode}",
            status_code=302,
        )
    normalized_symbol = _normalize_symbol(symbol)
    price_c = market_price_cents(normalized_symbol)
    if price_c <= 0:
        return RedirectResponse(
            f"/kid/invest?symbol={symbol}&range={next_range}&chart={chart_mode}",
            status_code=302,
        )
    price = price_c / 100.0
    with Session(engine) as session:
        child = session.exec(select(Child).where(Child.kid_id == kid_id)).first()
        if not child or amount_c > child.balance_cents:
            return RedirectResponse(
                f"/kid/invest?symbol={symbol}&range={next_range}&chart={chart_mode}",
                status_code=302,
            )
        moment = _time_provider()
        shares = (amount_c / 100.0) / price
        holding = session.exec(
            select(Investment).where(Investment.kid_id == kid_id, Investment.fund == normalized_symbol)
        ).first()
        if not holding:
            holding = Investment(kid_id=kid_id, fund=normalized_symbol, shares=0.0)
        holding.shares += shares
        child.balance_cents -= amount_c
        child.updated_at = moment
        tx = InvestmentTx(
            kid_id=kid_id,
            fund=normalized_symbol,
            tx_type="buy",
            shares=shares,
            price_cents=price_c,
            amount_cents=-amount_c,
            realized_pl_cents=0,
        )
        session.add(holding)
        session.add(child)
        session.add(tx)
        session.add(
            Event(
                child_id=kid_id,
                change_cents=-amount_c,
                reason=f"invest_buy_{normalized_symbol}:{shares:.4f}sh @ {usd(price_c)}",
            )
        )
        session.commit()
    return RedirectResponse(
        f"/kid/invest?symbol={symbol}&range={next_range}&chart={chart_mode}",
        status_code=302,
    )


@app.post("/kid/invest/sell")
def kid_invest_sell(
    request: Request,
    amount: str = Form(...),
    symbol: str = Form(DEFAULT_MARKET_SYMBOL),
    range_code: str = Form(DEFAULT_PRICE_RANGE, alias="range"),
    chart_view: str = Form(DEFAULT_CHART_VIEW, alias="chart"),
):
    if (redirect := require_kid(request)) is not None:
        return redirect
    kid_id = kid_authed(request)
    assert kid_id
    next_range = normalize_history_range(range_code)
    chart_mode = normalize_chart_view(chart_view)
    amount_c = to_cents_from_dollars_str(amount, 0)
    if amount_c <= 0:
        return RedirectResponse(
            f"/kid/invest?symbol={symbol}&range={next_range}&chart={chart_mode}",
            status_code=302,
        )
    normalized_symbol = _normalize_symbol(symbol)
    price_c = market_price_cents(normalized_symbol)
    if price_c <= 0:
        return RedirectResponse(
            f"/kid/invest?symbol={symbol}&range={next_range}&chart={chart_mode}",
            status_code=302,
        )
    price = price_c / 100.0
    with Session(engine) as session:
        holding = session.exec(
            select(Investment).where(Investment.kid_id == kid_id, Investment.fund == normalized_symbol)
        ).first()
        child = session.exec(select(Child).where(Child.kid_id == kid_id)).first()
        if not holding or not child or holding.shares <= 0:
            return RedirectResponse(
                f"/kid/invest?symbol={symbol}&range={next_range}&chart={chart_mode}",
                status_code=302,
            )
        need_shares = (amount_c / 100.0) / price
        sell_shares = min(holding.shares, need_shares)
        proceeds_c = int(round(sell_shares * price * 100))
        if sell_shares <= 0 or proceeds_c <= 0:
            return RedirectResponse(
                f"/kid/invest?symbol={symbol}&range={next_range}&chart={chart_mode}",
                status_code=302,
            )
        txs = session.exec(
            select(InvestmentTx)
            .where(InvestmentTx.kid_id == kid_id, InvestmentTx.fund == normalized_symbol)
            .order_by(InvestmentTx.ts)
        ).all()
        running_shares = 0.0
        running_cost_c = 0
        for tx in txs:
            if tx.tx_type == "buy":
                running_cost_c += int(round(tx.shares * tx.price_cents))
                running_shares += tx.shares
            else:
                if running_shares > 1e-12:
                    avg_cost = running_cost_c / running_shares
                    sold_cost = int(round(tx.shares * avg_cost))
                    running_cost_c -= sold_cost
                    running_shares -= tx.shares
        avg_cost_before = (running_cost_c / running_shares) if running_shares > 1e-12 else 0
        sold_cost_c = int(round(sell_shares * avg_cost_before))
        realized_pl = proceeds_c - sold_cost_c
        holding.shares -= sell_shares
        child.balance_cents += proceeds_c
        moment = _time_provider()
        child.updated_at = moment
        tx = InvestmentTx(
            kid_id=kid_id,
            fund=normalized_symbol,
            tx_type="sell",
            shares=sell_shares,
            price_cents=price_c,
            amount_cents=proceeds_c,
            realized_pl_cents=realized_pl,
        )
        session.add(holding)
        session.add(child)
        session.add(tx)
        session.add(
            Event(
                child_id=kid_id,
                change_cents=proceeds_c,
                reason=f"invest_sell_{normalized_symbol}:{sell_shares:.4f}sh @ {usd(price_c)}",
            )
        )
        session.commit()
    return RedirectResponse(
        f"/kid/invest?symbol={symbol}&range={next_range}&chart={chart_mode}",
        status_code=302,
    )


@app.post("/kid/invest/cd/open")
def kid_invest_cd_open(
    request: Request,
    amount: str = Form(...),
    term_choice: str = Form(...),
    symbol: str = Form(DEFAULT_MARKET_SYMBOL),
    range_code: str = Form(DEFAULT_PRICE_RANGE, alias="range"),
    chart_view: str = Form(DEFAULT_CHART_VIEW, alias="chart"),
):
    if (redirect := require_kid(request)) is not None:
        return redirect
    kid_id = kid_authed(request)
    assert kid_id
    amount_c = to_cents_from_dollars_str(amount, 0)
    term_code, term_days, term_months_value = resolve_certificate_term(term_choice)
    if amount_c <= 0:
        next_range = normalize_history_range(range_code)
        chart_mode = normalize_chart_view(chart_view)
        return RedirectResponse(
            f"/kid/invest?symbol={symbol}&range={next_range}&chart={chart_mode}",
            status_code=302,
        )
    with Session(engine) as session:
        child = session.exec(select(Child).where(Child.kid_id == kid_id)).first()
        if not child or amount_c > child.balance_cents:
            next_range = normalize_history_range(range_code)
            chart_mode = normalize_chart_view(chart_view)
            return RedirectResponse(
                f"/kid/invest?symbol={symbol}&range={next_range}&chart={chart_mode}",
                status_code=302,
            )
        rate_bps = get_cd_rate_bps(session, term_code)
        penalty_days = get_cd_penalty_days(session, term_code)
        now = _time_provider()
        certificate = Certificate(
            kid_id=kid_id,
            principal_cents=amount_c,
            rate_bps=rate_bps,
            term_months=term_months_value,
            term_days=term_days,
            opened_at=now,
            penalty_days=penalty_days,
        )
        child.balance_cents -= amount_c
        child.updated_at = now
        rate_pct = rate_bps / 100
        session.add(child)
        session.add(certificate)
        session.add(
            Event(
                child_id=kid_id,
                change_cents=-amount_c,
                reason=f"invest_cd_open:{term_code} @ {rate_pct:.2f}%",
            )
        )
        session.commit()
    next_range = normalize_history_range(range_code)
    chart_mode = normalize_chart_view(chart_view)
    set_kid_notice(request, f"Locked savings for a {term_code} certificate.", "success")
    return RedirectResponse(
        f"/kid/invest?symbol={symbol}&range={next_range}&chart={chart_mode}",
        status_code=302,
    )


@app.post("/kid/invest/cd/mature")
def kid_invest_cd_mature(
    request: Request,
    symbol: str = Form(DEFAULT_MARKET_SYMBOL),
    range_code: str = Form(DEFAULT_PRICE_RANGE, alias="range"),
    chart_view: str = Form(DEFAULT_CHART_VIEW, alias="chart"),
):
    if (redirect := require_kid(request)) is not None:
        return redirect
    kid_id = kid_authed(request)
    assert kid_id
    next_range = normalize_history_range(range_code)
    chart_mode = normalize_chart_view(chart_view)
    with Session(engine) as session:
        child = session.exec(select(Child).where(Child.kid_id == kid_id)).first()
        if not child:
            return RedirectResponse(
                f"/kid/invest?symbol={symbol}&range={next_range}&chart={chart_mode}",
                status_code=302,
            )
        certificates = session.exec(
            select(Certificate)
            .where(Certificate.kid_id == kid_id)
            .where(Certificate.matured_at == None)  # noqa: E711
        ).all()
        moment = _time_provider()
        payout_total = 0
        matured_count = 0
        for certificate in certificates:
            if moment >= certificate_maturity_date(certificate):
                payout = certificate_maturity_value_cents(certificate)
                payout_total += payout
                matured_count += 1
                certificate.matured_at = moment
                session.add(certificate)
        if payout_total > 0 and matured_count > 0:
            child.balance_cents += payout_total
            child.updated_at = moment
            session.add(child)
            session.add(
                Event(
                    child_id=kid_id,
                    change_cents=payout_total,
                    reason=f"invest_cd_mature:{matured_count}x",
                )
            )
            session.commit()
            plural = "s" if matured_count != 1 else ""
            set_kid_notice(
                request,
                f"Cashed out {matured_count} matured certificate{plural}.",
                "success",
            )
        else:
            session.rollback()
            set_kid_notice(request, "No certificates were ready to mature yet.", "error")
    return RedirectResponse(
        f"/kid/invest?symbol={symbol}&range={next_range}&chart={chart_mode}",
        status_code=302,
    )


@app.post("/kid/invest/cd/cashout")
def kid_invest_cd_cashout(
    request: Request,
    certificate_id: int = Form(...),
    symbol: str = Form(DEFAULT_MARKET_SYMBOL),
    range_code: str = Form(DEFAULT_PRICE_RANGE, alias="range"),
    chart_view: str = Form(DEFAULT_CHART_VIEW, alias="chart"),
):
    if (redirect := require_kid(request)) is not None:
        return redirect
    kid_id = kid_authed(request)
    assert kid_id
    next_range = normalize_history_range(range_code)
    chart_mode = normalize_chart_view(chart_view)
    with Session(engine) as session:
        child = session.exec(select(Child).where(Child.kid_id == kid_id)).first()
        certificate = session.get(Certificate, certificate_id)
        if not child or not certificate or certificate.kid_id != kid_id:
            return RedirectResponse(
                f"/kid/invest?symbol={symbol}&range={next_range}&chart={chart_mode}",
                status_code=302,
            )
        if certificate.matured_at is not None:
            session.delete(certificate)
            session.commit()
            set_kid_notice(request, "Removed the cashed-out certificate.", "success")
            return RedirectResponse(
                f"/kid/invest?symbol={symbol}&range={next_range}&chart={chart_mode}",
                status_code=302,
            )
        moment = _time_provider()
        maturity = certificate_maturity_date(certificate)
        if moment < maturity:
            return RedirectResponse(
                f"/kid/invest/cd/sell?certificate_id={certificate.id}&symbol={symbol}&range={next_range}&chart={chart_mode}",
                status_code=302,
            )
        payout_c = certificate_maturity_value_cents(certificate)
        certificate.matured_at = moment
        child.balance_cents += payout_c
        child.updated_at = moment
        session.add(child)
        session.add(certificate)
        session.add(
            Event(
                child_id=kid_id,
                change_cents=payout_c,
                reason=f"invest_cd_mature:1x",
            )
        )
        session.commit()
    set_kid_notice(request, "Cashed out your certificate!", "success")
    return RedirectResponse(
        f"/kid/invest?symbol={symbol}&range={next_range}&chart={chart_mode}",
        status_code=302,
    )


@app.get("/kid/invest/cd/sell", response_class=HTMLResponse)
def kid_invest_cd_sell_confirm(
    request: Request,
    certificate_id: int = Query(...),
    symbol: str = Query(DEFAULT_MARKET_SYMBOL),
    range_code: str = Query(DEFAULT_PRICE_RANGE, alias="range"),
    chart_view: str = Query(DEFAULT_CHART_VIEW, alias="chart"),
):
    if (redirect := require_kid(request)) is not None:
        return redirect
    kid_id = kid_authed(request)
    assert kid_id
    with Session(engine) as session:
        certificate = session.get(Certificate, certificate_id)
        if not certificate or certificate.kid_id != kid_id:
            return RedirectResponse(
                f"/kid/invest?symbol={symbol}&range={normalize_history_range(range_code)}&chart={normalize_chart_view(chart_view)}",
                status_code=302,
            )
    if certificate.matured_at is not None:
        return RedirectResponse(
            f"/kid/invest?symbol={symbol}&range={normalize_history_range(range_code)}&chart={normalize_chart_view(chart_view)}",
            status_code=302,
        )
    moment = _time_provider()
    gross_c, penalty_c, net_c = certificate_sale_breakdown_cents(certificate, at=moment)
    maturity = certificate_maturity_date(certificate)
    matured = moment >= maturity
    term_days = certificate_term_days(certificate)
    penalty_days = min(certificate.penalty_days, term_days)
    rate_display = certificate.rate_bps / 100
    next_range = normalize_history_range(range_code)
    chart_mode = normalize_chart_view(chart_view)
    if matured or penalty_c == 0:
        penalty_note = "No penalty applies. Selling now returns your savings to the balance."
    else:
        day_label = "day" if penalty_days == 1 else "days"
        penalty_note = (
            f"Selling early forfeits {usd(penalty_c)} of interest (up to {penalty_days} {day_label})."
        )
    button_class_attr = " class='danger'" if penalty_c > 0 and not matured else ""
    symbol_safe = html_escape(symbol)
    inner = f"""
    <div class='card'>
      <h3>Sell certificate?</h3>
      <p>{penalty_note}</p>
      <div style='display:grid; grid-template-columns:repeat(auto-fit,minmax(220px,1fr)); gap:8px; margin-top:12px;'>
        <div><b>Principal</b><div>{usd(certificate.principal_cents)}</div></div>
        <div><b>Rate</b><div>{rate_display:.2f}% APR</div></div>
        <div><b>Term</b><div>{certificate_term_label(certificate)}</div></div>
        <div><b>Value today</b><div>{usd(gross_c)}</div></div>
        <div><b>Penalty if sold</b><div>{usd(penalty_c)}</div></div>
        <div><b>Net to balance</b><div>{usd(net_c)}</div></div>
      </div>
      <form method='post' action='/kid/invest/cd/sell' style='margin-top:16px;'>
        <input type='hidden' name='certificate_id' value='{certificate.id}'>
        <input type='hidden' name='symbol' value='{symbol_safe}'>
        <input type='hidden' name='range' value='{next_range}'>
        <input type='hidden' name='chart' value='{chart_mode}'>
        <button type='submit'{button_class_attr}>Yes, sell certificate</button>
      </form>
      <p class='muted' style='margin-top:12px;'><a href='/kid/invest?symbol={symbol_safe}&range={next_range}&chart={chart_mode}'>No, keep it growing</a></p>
    </div>
    """
    return render_page(request, "Sell Certificate", inner)


@app.post("/kid/invest/cd/sell")
def kid_invest_cd_sell(
    request: Request,
    certificate_id: int = Form(...),
    symbol: str = Form(DEFAULT_MARKET_SYMBOL),
    range_code: str = Form(DEFAULT_PRICE_RANGE, alias="range"),
    chart_view: str = Form(DEFAULT_CHART_VIEW, alias="chart"),
):
    if (redirect := require_kid(request)) is not None:
        return redirect
    kid_id = kid_authed(request)
    assert kid_id
    next_range = normalize_history_range(range_code)
    chart_mode = normalize_chart_view(chart_view)
    with Session(engine) as session:
        child = session.exec(select(Child).where(Child.kid_id == kid_id)).first()
        certificate = session.get(Certificate, certificate_id)
        if not child or not certificate or certificate.kid_id != kid_id:
            return RedirectResponse(
                f"/kid/invest?symbol={symbol}&range={next_range}&chart={chart_mode}",
                status_code=302,
            )
        if certificate.matured_at is not None:
            return RedirectResponse(
                f"/kid/invest?symbol={symbol}&range={next_range}&chart={chart_mode}",
                status_code=302,
            )
        moment = _time_provider()
        gross_c, penalty_c, net_c = certificate_sale_breakdown_cents(certificate, at=moment)
        certificate.matured_at = moment
        session.add(certificate)
        child.balance_cents += gross_c
        if penalty_c > 0:
            child.balance_cents -= penalty_c
        child.updated_at = moment
        session.add(child)
        status_tag = "matured" if moment >= certificate_maturity_date(certificate) else "early"
        session.add(
            Event(
                child_id=kid_id,
                change_cents=gross_c,
                reason=f"invest_cd_sell_{status_tag}:{certificate_term_code(certificate)}",
            )
        )
        if penalty_c > 0:
            session.add(
                Event(
                    child_id=kid_id,
                    change_cents=-penalty_c,
                    reason=f"invest_cd_penalty:{certificate.penalty_days}d",
                )
            )
        session.commit()
    set_kid_notice(request, f"Added {usd(net_c)} to your balance.", "success")
    return RedirectResponse(
        f"/kid/invest?symbol={symbol}&range={next_range}&chart={chart_mode}",
        status_code=302,
    )


@app.post("/kid/invest/delete")
def kid_invest_delete(
    request: Request,
    symbol: str = Form(...),
    range_code: str = Form(DEFAULT_PRICE_RANGE, alias="range"),
    chart_view: str = Form(DEFAULT_CHART_VIEW, alias="chart"),
):
    if (redirect := require_kid(request)) is not None:
        return redirect
    kid_id = kid_authed(request)
    assert kid_id
    normalized_symbol = _normalize_symbol(symbol)
    next_range = normalize_history_range(range_code)
    chart_mode = normalize_chart_view(chart_view)
    if not normalized_symbol:
        set_kid_notice(request, "Choose a stock to remove first.", "error")
        return RedirectResponse(
            f"/kid/invest?symbol={symbol}&range={next_range}&chart={chart_mode}",
            status_code=302,
        )
    if normalized_symbol == _normalize_symbol(DEFAULT_MARKET_SYMBOL):
        set_kid_notice(request, "The default market cannot be removed.", "error")
        return RedirectResponse(
            f"/kid/invest?symbol={symbol}&range={next_range}&chart={chart_mode}",
            status_code=302,
        )
    removed = False
    already_removed = False
    with Session(engine) as session:
        holding = session.exec(
            select(Investment).where(Investment.kid_id == kid_id, Investment.fund == normalized_symbol)
        ).first()
        if holding and abs(holding.shares) > 1e-4:
            set_kid_notice(request, "Sell your shares before removing this market.", "error")
            return RedirectResponse(
                f"/kid/invest?symbol={symbol}&range={next_range}&chart={chart_mode}",
                status_code=302,
            )
        link = session.exec(
            select(KidMarketInstrument)
            .where(KidMarketInstrument.kid_id == kid_id)
            .where(KidMarketInstrument.symbol == normalized_symbol)
        ).first()
        if not link:
            already_removed = True
        else:
            session.delete(link)
            removed = True
        if holding:
            session.delete(holding)
        session.commit()
    remaining_symbols = [
        sym for sym in list_kid_market_symbols(kid_id) if sym != normalized_symbol
    ]
    fallback_symbol = remaining_symbols[0] if remaining_symbols else DEFAULT_MARKET_SYMBOL
    if already_removed and not removed:
        set_kid_notice(request, f"{normalized_symbol} was already removed.", "success")
    else:
        set_kid_notice(request, f"Removed {normalized_symbol} from your dashboard.", "success")
    return RedirectResponse(
        f"/kid/invest?symbol={fallback_symbol}&range={next_range}&chart={chart_mode}",
        status_code=302,
    )


# ---------------------------------------------------------------------------
# Admin routes
# ---------------------------------------------------------------------------
@app.get("/admin/login", response_class=HTMLResponse)
def admin_login_page(request: Request):
    if admin_authed(request):
        return RedirectResponse("/admin", status_code=302)
    inner = """
    <div class='card'>
      <h3>Parent Login</h3>
      <form method='post' action='/admin/login'>
        <label>PIN</label><input name='pin' placeholder='****' required>
        <button type='submit' style='margin-top:10px;'>Sign In</button>
      </form>
      <p class='muted' style='margin-top:6px;'><a href='/'>← Back</a></p>
    </div>
    """
    return render_page(request, "Parent Login", inner)


@app.post("/admin/login")
def admin_login(request: Request, pin: str = Form(...)):
    with Session(engine) as session:
        role = resolve_admin_role(pin, session=session)
    if not role:
        body = "<div class='card'><p style='color:#ff6b6b;'>Incorrect PIN.</p><p><a href='/admin/login'>Try again</a></p></div>"
        return render_page(request, "Parent Login", body)
    request.session["admin_role"] = role
    return RedirectResponse("/admin", status_code=302)


@app.post("/admin/logout")
def admin_logout(request: Request):
    request.session.clear()
    return RedirectResponse("/", status_code=302)


def _role_badge(role: Optional[str]) -> str:
    if not role:
        return ""
    label = parent_role_label(role)
    return f"<span class='pill'>Signed in as {html_escape(label)}</span>"


def _kid_options(kids: Iterable[Child]) -> str:
    return "".join(f"<option value='{kid.kid_id}'>{kid.name} ({kid.kid_id})</option>" for kid in kids)


@app.get("/admin", response_class=HTMLResponse)
def admin_home(
    request: Request,
    section: str = Query("overview"),
    child: Optional[str] = Query(None),
    events_search: str = Query(""),
    events_dir: str = Query("all"),
    events_kid: str = Query(""),
):
    if (redirect := require_admin(request)) is not None:
        return redirect
    run_weekly_allowance_if_needed()
    role = admin_role(request)
    selected_section = (section or "overview").strip().lower()
    selected_child = (child or "").strip()
    cd_rates_bps = {code: DEFAULT_CD_RATE_BPS for code, _, _ in CD_TERM_OPTIONS}
    admin_events_query = (events_search or "").strip()
    admin_events_dir = (events_dir or "all").strip().lower()
    if admin_events_dir not in {"all", "credit", "debit", "zero"}:
        admin_events_dir = "all"
    admin_events_kid = (events_kid or "").strip()
    moment_admin = _time_provider()
    notice_msg, notice_kind = pop_admin_notice(request)
    notice_html = ""
    if notice_msg:
        style = (
            "background:#fee2e2; border-left:4px solid #fca5a5; color:#b91c1c;"
            if notice_kind == "error"
            else "background:#dcfce7; border-left:4px solid #86efac; color:#166534;"
        )
        notice_html = f"<div class='card' style='margin-bottom:12px; {style}'><div>{html_escape(notice_msg)}</div></div>"
    with Session(engine) as session:
        kids = session.exec(select(Child).order_by(Child.name)).all()
        all_kids = list(kids)
        admin_privs = current_admin_privileges(request, session)
        prizes = session.exec(select(Prize).order_by(desc(Prize.created_at))).all()
        events_limit = 160 if (admin_events_query or admin_events_kid or admin_events_dir != "all") else 60
        events = session.exec(
            select(Event).order_by(desc(Event.timestamp)).limit(events_limit)
        ).all()
        analytics_events = session.exec(
            select(Event).order_by(desc(Event.timestamp)).limit(240)
        ).all()
        pending = session.exec(
            select(ChoreInstance, Chore, Child)
            .where(ChoreInstance.status == "pending")
            .where(ChoreInstance.chore_id == Chore.id)
            .where(Chore.kid_id == Child.kid_id)
            .order_by(desc(ChoreInstance.completed_at))
        ).all()
        approval_pairs = session.exec(
            select(ChoreInstance, Event)
            .where(ChoreInstance.status == "paid")
            .where(ChoreInstance.paid_event_id == Event.id)
            .order_by(desc(Event.timestamp))
            .limit(120)
        ).all()
        global_pending = session.exec(
            select(GlobalChoreClaim, Child, Chore)
            .where(GlobalChoreClaim.chore_id == Chore.id)
            .where(Chore.kid_id == GLOBAL_CHORE_KID_ID)
            .where(Child.kid_id == GlobalChoreClaim.kid_id)
            .where(GlobalChoreClaim.status == GLOBAL_CHORE_STATUS_PENDING)
            .order_by(desc(GlobalChoreClaim.submitted_at))
        ).all()
        bonus_on_all = MetaDAO.get(session, "rule_bonus_all_complete") == "1"
        bonus_cents = int(MetaDAO.get(session, "rule_bonus_cents") or "0")
        penalty_on_miss = MetaDAO.get(session, "rule_penalty_on_miss") == "1"
        penalty_cents = int(MetaDAO.get(session, "rule_penalty_cents") or "0")
        needs = session.exec(
            select(Goal, Child)
            .where(Goal.kid_id == Child.kid_id)
            .where(Goal.saved_cents >= Goal.target_cents)
            .order_by(desc(Goal.created_at))
        ).all()
        cd_rates_bps = get_all_cd_rate_bps(session)
        cd_penalty_days = get_all_cd_penalty_days(session)
        active_certs = session.exec(
            select(Certificate).where(Certificate.matured_at == None)  # noqa: E711
        ).all()
        time_settings = get_time_settings(session)
        parent_admins = all_parent_admins(session)
        privileges_by_role = {
            entry["role"]: load_admin_privileges(session, entry["role"])
            for entry in parent_admins
        }
        approved_global_claims = session.exec(
            select(GlobalChoreClaim)
            .where(GlobalChoreClaim.status == GLOBAL_CHORE_STATUS_APPROVED)
        ).all()
        pending_money_requests = session.exec(
            select(MoneyRequest).where(MoneyRequest.status == "pending")
        ).all()
        goals_all = session.exec(select(Goal)).all()
<<<<<<< HEAD
        marketplace_listings = _safe_marketplace_list(
            session,
            select(MarketplaceListing).order_by(desc(MarketplaceListing.created_at)),
        )
=======
        marketplace_listings = session.exec(
            select(MarketplaceListing).order_by(desc(MarketplaceListing.created_at))
        ).all()
>>>>>>> 884c8e39
    def _kid_allowed(identifier: Optional[str]) -> bool:
        if not identifier:
            return True
        return admin_privs.allows_kid(identifier)

    if not admin_privs.is_all_kids:
        kids = [kid for kid in kids if admin_privs.allows_kid(kid.kid_id)]
    else:
        kids = list(kids)

    events = [event for event in events if _kid_allowed(event.child_id)]
    analytics_events = [event for event in analytics_events if _kid_allowed(event.child_id)]
    approval_pairs = [pair for pair in approval_pairs if _kid_allowed(pair[1].child_id)]
    pending = [item for item in pending if _kid_allowed(item[2].kid_id)]
    global_pending = [item for item in global_pending if _kid_allowed(item[1].kid_id)]
    approved_global_claims = [
        claim for claim in approved_global_claims if _kid_allowed(claim.kid_id)
    ]
    pending_money_requests = [
        req
        for req in pending_money_requests
        if _kid_allowed(req.from_kid_id) or _kid_allowed(req.to_kid_id)
    ]
    goals_all = [goal for goal in goals_all if _kid_allowed(goal.kid_id)]
    needs = [entry for entry in needs if _kid_allowed(entry[1].kid_id)]
    marketplace_listings = [
        listing
        for listing in marketplace_listings
        if _kid_allowed(listing.owner_kid_id)
        and (not listing.claimed_by or _kid_allowed(listing.claimed_by))
    ]

    approved_lookup: Dict[Tuple[int, str], List[GlobalChoreClaim]] = {}
    for approved in approved_global_claims:
        approved_lookup.setdefault((approved.chore_id, approved.period_key), []).append(approved)
    kids_by_id = {kid.kid_id: kid for kid in kids}
    all_kids_by_id = {kid.kid_id: kid for kid in all_kids}
    total_cash_c = sum(child.balance_cents for child in kids)
    total_market_value_c = 0
    total_cd_value_c = 0
    total_unrealized_c = 0
    total_realized_c = 0
    total_cd_ready = 0
    total_active_certificates = 0
    portfolio_summaries: Dict[str, Dict[str, Any]] = {}
    for kid in kids:
        instruments_for_kid = list_market_instruments_for_kid(kid.kid_id)
        holdings_details: List[Dict[str, Any]] = []
        kid_market_total = 0
        kid_invested_total = 0
        kid_unrealized_total = 0
        kid_realized_total = 0
        active_holdings: List[Dict[str, Any]] = []
        for inst in instruments_for_kid:
            metrics = compute_holdings_metrics(kid.kid_id, inst.symbol)
            holdings_details.append(
                {
                    "symbol": inst.symbol,
                    "name": inst.name or inst.symbol,
                    "kind": inst.kind,
                    "metrics": metrics,
                }
            )
            kid_market_total += metrics["market_value_c"]
            kid_invested_total += metrics["invested_cost_c"]
            kid_unrealized_total += metrics["unrealized_pl_c"]
            kid_realized_total += metrics["realized_pl_c"]
            if (
                metrics["shares"] > 1e-6
                or metrics["market_value_c"]
                or metrics["invested_cost_c"]
            ):
                active_holdings.append(
                    {
                        "symbol": inst.symbol,
                        "name": inst.name or inst.symbol,
                        "kind": inst.kind,
                        "metrics": metrics,
                    }
                )
        certificate_details: List[Dict[str, Any]] = []
        kid_cd_total = 0
        kid_cd_ready = 0
        for cert in active_certs:
            if cert.kid_id != kid.kid_id:
                continue
            value_c = certificate_value_cents(cert, at=moment_admin)
            kid_cd_total += value_c
            maturity_at = certificate_maturity_date(cert)
            matured = moment_admin >= maturity_at
            if matured:
                kid_cd_ready += 1
            certificate_details.append(
                {
                    "principal_cents": cert.principal_cents,
                    "rate_bps": cert.rate_bps,
                    "term_label": certificate_term_label(cert),
                    "value_cents": value_c,
                    "matures_at": maturity_at,
                    "matured": matured,
                    "penalty_days": cert.penalty_days,
                }
            )
        total_market_value_c += kid_market_total
        total_cd_value_c += kid_cd_total
        total_unrealized_c += kid_unrealized_total
        total_realized_c += kid_realized_total
        total_cd_ready += kid_cd_ready
        total_active_certificates += len(certificate_details)
        largest_position_c = max(
            (holding["metrics"]["market_value_c"] for holding in active_holdings),
            default=0,
        )
        largest_position_pct = (
            (largest_position_c / kid_market_total) if kid_market_total else 0.0
        )
        total_assets_c = kid.balance_cents + kid_market_total + kid_cd_total
        cash_ratio = (kid.balance_cents / total_assets_c) if total_assets_c else 0.0
        market_ratio = (kid_market_total / total_assets_c) if total_assets_c else 0.0
        cd_ratio = (kid_cd_total / total_assets_c) if total_assets_c else 0.0
        total_pl_c = kid_unrealized_total + kid_realized_total
        portfolio_summaries[kid.kid_id] = {
            "kid": kid,
            "cash_cents": kid.balance_cents,
            "holdings": holdings_details,
            "total_market_c": kid_market_total,
            "total_invested_c": kid_invested_total,
            "unrealized_pl_c": kid_unrealized_total,
            "realized_pl_c": kid_realized_total,
            "cd_value_c": kid_cd_total,
            "cd_ready": kid_cd_ready,
            "certificates": certificate_details,
            "holding_count": len(active_holdings),
            "largest_position_c": largest_position_c,
            "largest_position_pct": largest_position_pct,
            "total_assets_c": total_assets_c,
            "cash_ratio": cash_ratio,
            "market_ratio": market_ratio,
            "cd_ratio": cd_ratio,
            "total_pl_c": total_pl_c,
        }
    kid_options_html = _kid_options(kids)
    parent_options_html = "".join(
        f"<option value='{admin['role']}'>{html_escape(admin['label'])}</option>"
        for admin in parent_admins
    )
    if admin_privs.can_manage_allowance:
        goals_rows = "".join(
            (
                "<tr>"
                f"<td data-label='Kid'><b>{html_escape(child.name)}</b><div class='muted'>{child.kid_id}</div></td>"
                f"<td data-label='Goal'><b>{html_escape(goal.name)}</b></td>"
                f"<td data-label='Saved' class='right'>{usd(goal.saved_cents)} / {usd(goal.target_cents)}"
                f"<div class='muted'>{format_percent(percent_complete(goal.saved_cents, goal.target_cents))} complete</div></td>"
                f"<td data-label='Actions' class='right'>"
                f"<form class='inline' method='post' action='/admin/goal_grant'><input type='hidden' name='goal_id' value='{goal.id}'><button type='submit'>Grant Goal</button></form> "
                f"<form class='inline' method='post' action='/admin/goal_return_funds' style='margin-left:6px;'><input type='hidden' name='goal_id' value='{goal.id}'><button type='submit' class='danger'>Return Funds</button></form>"
                "</td></tr>"
            )
            for goal, child in needs
        ) or "<tr><td colspan='4' class='muted'>(none)</td></tr>"
        goals_card = (
            "<div class='card'>"
            "<h3>Goals Needing Action</h3>"
            "<table><tr><th>Kid</th><th>Goal</th><th>Saved</th><th>Actions</th></tr>"
            f"{goals_rows}</table>"
            "<p class='muted' style='margin-top:6px;'>Grant allows the kid to spend the saved amount. Return moves funds back to their balance.</p>"
            "</div>"
        )
    else:
        goals_rows = "".join(
            (
                "<tr>"
                f"<td data-label='Kid'><b>{html_escape(child.name)}</b><div class='muted'>{child.kid_id}</div></td>"
                f"<td data-label='Goal'><b>{html_escape(goal.name)}</b></td>"
                f"<td data-label='Saved' class='right'>{usd(goal.saved_cents)} / {usd(goal.target_cents)}"
                f"<div class='muted'>{format_percent(percent_complete(goal.saved_cents, goal.target_cents))} complete</div></td>"
                "</tr>"
            )
            for goal, child in needs
        ) or "<tr><td colspan='3' class='muted'>(none)</td></tr>"
        goals_card = (
            "<div class='card'>"
            "<h3>Goals Needing Action</h3>"
            "<p class='muted'>View-only — goals can be granted or refunded by a full administrator.</p>"
            "<table><tr><th>Kid</th><th>Goal</th><th>Saved</th></tr>"
            f"{goals_rows}</table>"
            "</div>"
        )
    marketplace_open = [
        listing for listing in marketplace_listings if listing.status == MARKETPLACE_STATUS_OPEN
    ]
    marketplace_claimed = [
        listing for listing in marketplace_listings if listing.status == MARKETPLACE_STATUS_CLAIMED
    ]
    marketplace_submitted = [
        listing for listing in marketplace_listings if listing.status == MARKETPLACE_STATUS_SUBMITTED
    ]
    marketplace_completed = [
        listing for listing in marketplace_listings if listing.status == MARKETPLACE_STATUS_COMPLETED
    ]
    marketplace_cancelled = [
        listing for listing in marketplace_listings if listing.status == MARKETPLACE_STATUS_CANCELLED
    ]
    marketplace_rejected = [
        listing for listing in marketplace_listings if listing.status == MARKETPLACE_STATUS_REJECTED
    ]
    escrow_total_c = sum(
        listing.offer_cents
        for listing in marketplace_listings
        if listing.status
        in {
            MARKETPLACE_STATUS_OPEN,
            MARKETPLACE_STATUS_CLAIMED,
            MARKETPLACE_STATUS_SUBMITTED,
        }
    )
    payout_total_c = sum(
        (listing.final_payout_cents or (listing.offer_cents + listing.chore_award_cents))
        for listing in marketplace_listings
        if listing.status == MARKETPLACE_STATUS_COMPLETED
    )
    status_styles_market = {
        MARKETPLACE_STATUS_OPEN: ("Open", "#dbeafe", "#1d4ed8"),
        MARKETPLACE_STATUS_CLAIMED: ("Claimed", "#fef3c7", "#b45309"),
        MARKETPLACE_STATUS_SUBMITTED: ("Submitted", "#e0e7ff", "#4338ca"),
        MARKETPLACE_STATUS_COMPLETED: ("Completed", "#dcfce7", "#166534"),
        MARKETPLACE_STATUS_CANCELLED: ("Cancelled", "#fee2e2", "#b91c1c"),
        MARKETPLACE_STATUS_REJECTED: ("Rejected", "#fee2e2", "#b91c1c"),
    }

    def _format_market_ts(value: Optional[datetime]) -> str:
        if not value:
            return "—"
        try:
            return value.strftime("%Y-%m-%d %H:%M")
        except Exception:
            return str(value)

    pending_rows_parts: List[str] = []
    for inst, chore, child in pending:
        submitted = inst.completed_at.strftime("%Y-%m-%d %H:%M") if inst.completed_at else ""
        pending_rows_parts.append(
            "<tr>"
            f"<td data-label='Kid'><b>{html_escape(child.name)}</b><div class='muted'>{child.kid_id}</div></td>"
            f"<td data-label='Chore'><b>{html_escape(chore.name)}</b><div class='muted'>{chore.type}</div></td>"
            f"<td data-label='Award' class='right'><b>{usd(chore.award_cents)}</b></td>"
            f"<td data-label='Completed'>{submitted}</td>"
            "<td data-label='Actions' class='right'>"
            f"<form class='inline' method='post' action='/admin/chore_payout'><input type='hidden' name='instance_id' value='{inst.id}'><input type='hidden' name='redirect' value='/admin?section=payouts'>"
            "<input name='amount' type='text' data-money placeholder='override $ (optional)' style='max-width:150px'>"
            "<input name='reason' type='text' placeholder='reason (optional)' style='max-width:200px'>"
            "<button type='submit'>Payout</button></form> "
            f"<form class='inline' method='post' action='/admin/chore_deny' style='margin-left:6px;' onsubmit='return confirm(\"Deny and push back to Available?\");'><input type='hidden' name='instance_id' value='{inst.id}'><input type='hidden' name='redirect' value='/admin?section=payouts'><button type='submit' class='danger'>Deny</button></form>"
            "</td></tr>"
        )
    for listing in marketplace_submitted:
        owner = all_kids_by_id.get(listing.owner_kid_id)
        worker = all_kids_by_id.get(listing.claimed_by) if listing.claimed_by else None
        owner_name = html_escape(owner.name) if owner else html_escape(listing.owner_kid_id)
        worker_name = html_escape(worker.name) if worker else html_escape(listing.claimed_by or "Unknown")
        submitted_at = _format_market_ts(listing.submitted_at)
        total_value = listing.offer_cents + listing.chore_award_cents
        pending_rows_parts.append(
            "<tr>"
            f"<td data-label='Kid'><b>{worker_name}</b><div class='muted'>{html_escape(listing.claimed_by or '')}</div></td>"
            f"<td data-label='Chore'><b>{html_escape(listing.chore_name)}</b><div class='muted'>Marketplace from {owner_name}</div></td>"
            f"<td data-label='Award' class='right'><b>{usd(total_value)}</b><div class='muted'>Offer {usd(listing.offer_cents)} • Award {usd(listing.chore_award_cents)}</div></td>"
            f"<td data-label='Completed'>{submitted_at}</td>"
            "<td data-label='Actions' class='right'>"
            "<form class='inline' method='post' action='/admin/marketplace/payout'>"
            f"<input type='hidden' name='listing_id' value='{listing.id}'>"
            "<input type='hidden' name='redirect' value='/admin?section=payouts'>"
            "<input name='amount' type='text' data-money placeholder='override $ (optional)' style='max-width:150px'>"
            "<input name='reason' type='text' placeholder='reason (optional)' style='max-width:200px'>"
            "<button type='submit'>Approve</button></form> "
            "<form class='inline' method='post' action='/admin/marketplace/deny' style='margin-left:6px;' onsubmit='return confirm(\"Deny this marketplace payout?\");'>"
            f"<input type='hidden' name='listing_id' value='{listing.id}'>"
            "<input type='hidden' name='redirect' value='/admin?section=payouts'>"
            "<input name='reason' type='text' placeholder='reason (optional)' style='max-width:200px'>"
            "<button type='submit' class='danger'>Deny</button></form>"
            "</td></tr>"
        )
    global_groups: Dict[Tuple[int, str], Dict[str, Any]] = {}
    for claim, claimant, chore in global_pending:
        key = (claim.chore_id, claim.period_key)
        entry = global_groups.setdefault(key, {"chore": chore, "claims": []})
        entry["claims"].append({"claim": claim, "child": claimant})
    multi_modals: List[str] = []
    for (chore_id_val, period_key), data in global_groups.items():
        chore = data["chore"]
        claim_entries = data["claims"]
        participants = ", ".join(html_escape(item["child"].name) for item in claim_entries)
        latest_submitted = max((item["claim"].submitted_at for item in claim_entries), default=None)
        submitted_display = latest_submitted.strftime("%Y-%m-%d %H:%M") if latest_submitted else ""
        key = (chore_id_val, period_key)
        approved_existing = approved_lookup.get(key, [])
        if len(claim_entries) == 1:
            entry = claim_entries[0]
            claim = entry["claim"]
            child_obj = entry["child"]
            pending_rows_parts.append(
                "<tr>"
                f"<td data-label='Kid'><b>{html_escape(child_obj.name)}</b><div class='muted'>{child_obj.kid_id}</div></td>"
                f"<td data-label='Chore'><b>{html_escape(chore.name)}</b><div class='muted'>Free-for-all ({html_escape(period_key)})</div></td>"
                f"<td data-label='Award' class='right'><b>{usd(chore.award_cents)}</b></td>"
                f"<td data-label='Completed'>{submitted_display}</td>"
                "<td data-label='Actions'>"
                "<form class='stacked-form' method='post' action='/admin/global_chore/claims'>"
                f"<input type='hidden' name='chore_id' value='{chore_id_val}'>"
                f"<input type='hidden' name='period_key' value='{html_escape(period_key)}'>"
                f"<input type='hidden' name='claim_ids' value='{claim.id}'>"
                "<input type='hidden' name='redirect' value='/admin?section=payouts'>"
                f"<input name='amount_{claim.id}' type='text' data-money placeholder='override $ (optional)'>"
                "<input name='reason' type='text' placeholder='reason (optional)'>"
                "<div class='actions'>"
                "<button type='submit' name='decision' value='approve'>Payout</button>"
                "<button type='submit' name='decision' value='reject' class='danger'>Deny</button>"
                "</div></form></td></tr>"
            )
            continue
        safe_period = re.sub(r"[^a-z0-9]+", "-", period_key.lower()) or "period"
        modal_id = f"modal-{chore_id_val}-{safe_period}"
        remaining_award = max(0, chore.award_cents - sum(cl.award_cents for cl in approved_existing))
        remaining_slots = max(0, chore.max_claimants - len(approved_existing))
        modal_rows = "".join(
            "<tr>"
            f"<td data-label='Select'><input type='checkbox' name='claim_ids' value='{item['claim'].id}' checked></td>"
            f"<td data-label='Kid'><b>{html_escape(item['child'].name)}</b><div class='muted'>{item['child'].kid_id}</div></td>"
            f"<td data-label='Submitted'>{item['claim'].submitted_at.strftime('%Y-%m-%d %H:%M')}</td>"
            f"<td data-label='Override ($)' class='right'><input name='amount_{item['claim'].id}' type='text' data-money placeholder='optional'></td>"
            "</tr>"
            for item in claim_entries
        )
        if not modal_rows:
            modal_rows = "<tr><td colspan='4' class='muted'>(no pending claims)</td></tr>"
        multi_modals.append(
            "<div id='" + modal_id + "' class='modal-overlay'><div class='modal-card'>"
            + f"<div class='modal-head'><h3>Free-for-all — {html_escape(chore.name)}</h3><a href='#' class='pill'>Close</a></div>"
            + f"<p class='muted'>Period {html_escape(period_key)} • Award {usd(chore.award_cents)} • Max winners {chore.max_claimants}</p>"
            + f"<p class='muted'>Approved so far: {len(approved_existing)} • Slots left {remaining_slots} • Remaining award {usd(remaining_award)}</p>"
            + "<form method='post' action='/admin/global_chore/claims' class='stacked-form'>"
            + f"<input type='hidden' name='chore_id' value='{chore_id_val}'>"
            + f"<input type='hidden' name='period_key' value='{html_escape(period_key)}'>"
            + "<input type='hidden' name='redirect' value='/admin?section=payouts'>"
            + "<table><tr><th>Select</th><th>Kid</th><th>Submitted</th><th>Override ($)</th></tr>"
            + modal_rows
            + "</table>"
            + "<input name='reason' type='text' placeholder='reason (optional)'>"
            + "<div class='actions'>"
            + "<button type='submit' name='decision' value='approve'>Payout Selected</button>"
            + "<button type='submit' name='decision' value='reject' class='danger'>Deny Selected</button>"
            + "<a href='#' class='button-link secondary'>Cancel</a>"
            + "</div></form></div></div>"
        )
        pending_rows_parts.append(
            "<tr>"
            "<td data-label='Kid'><b>Multiple kids</b><div class='muted'>"
            + html_escape(participants or "No names")
            + "</div></td>"
            f"<td data-label='Chore'><b>{html_escape(chore.name)}</b><div class='muted'>Free-for-all ({html_escape(period_key)})</div></td>"
            f"<td data-label='Award' class='right'><b>{usd(chore.award_cents)}</b></td>"
            f"<td data-label='Completed'>{submitted_display}</td>"
            f"<td data-label='Actions' class='right'><a href='#{modal_id}' class='button-link'>Manage</a></td>"
            "</tr>"
        )
    pending_rows = "".join(pending_rows_parts) or "<tr><td colspan='5' class='muted'>(no pending)</td></tr>"
    if admin_privs.can_manage_payouts:
        pending_card = (
            "<div class='card'>"
            "<h3>Pending Payouts</h3>"
            "<table><tr><th>Kid</th><th>Chore</th><th>Award</th><th>Completed</th><th>Actions</th></tr>"
            f"{pending_rows}</table>"
            "<p class='muted' style='margin-top:6px;'>Audit trail: <a href='/admin/audit'>Pending vs Paid</a></p>"
            "</div>"
        )
    else:
        readonly_rows: List[str] = []
        for inst, chore, child in pending:
            submitted = inst.completed_at.strftime("%Y-%m-%d %H:%M") if inst.completed_at else ""
            readonly_rows.append(
                "<tr>"
                f"<td data-label='Kid'><b>{html_escape(child.name)}</b><div class='muted'>{child.kid_id}</div></td>"
                f"<td data-label='Chore'><b>{html_escape(chore.name)}</b><div class='muted'>{chore.type}</div></td>"
                f"<td data-label='Award' class='right'><b>{usd(chore.award_cents)}</b></td>"
                f"<td data-label='Completed'>{submitted}</td>"
                "</tr>"
            )
        for claim, claimant, chore in global_pending:
            submitted = claim.submitted_at.strftime("%Y-%m-%d %H:%M") if claim.submitted_at else ""
            readonly_rows.append(
                "<tr>"
                f"<td data-label='Kid'><b>{html_escape(claimant.name)}</b><div class='muted'>{claimant.kid_id}</div></td>"
                f"<td data-label='Chore'><b>{html_escape(chore.name)}</b><div class='muted'>Free-for-all ({html_escape(claim.period_key)})</div></td>"
                f"<td data-label='Award' class='right'><b>{usd(chore.award_cents)}</b></td>"
                f"<td data-label='Completed'>{submitted}</td>"
                "</tr>"
            )
        for listing in marketplace_submitted:
            worker = (
                all_kids_by_id.get(listing.claimed_by)
                if listing.claimed_by
                else None
            )
            owner = all_kids_by_id.get(listing.owner_kid_id)
            worker_name = html_escape(worker.name) if worker else html_escape(listing.claimed_by or "Unknown")
            owner_name = html_escape(owner.name) if owner else html_escape(listing.owner_kid_id)
            readonly_rows.append(
                "<tr>"
                f"<td data-label='Kid'><b>{worker_name}</b><div class='muted'>{html_escape(listing.claimed_by or '')}</div></td>"
                f"<td data-label='Chore'><b>{html_escape(listing.chore_name)}</b><div class='muted'>Marketplace from {owner_name}</div></td>"
                f"<td data-label='Award' class='right'><b>{usd(listing.offer_cents + listing.chore_award_cents)}</b></td>"
                f"<td data-label='Completed'>{_format_market_ts(listing.submitted_at)}</td>"
                "</tr>"
            )
        readonly_table = "".join(readonly_rows) or "<tr><td colspan='4' class='muted'>(no pending)</td></tr>"
        pending_card = (
            "<div class='card'>"
            "<h3>Pending Payouts</h3>"
            "<p class='muted'>View-only — contact a full administrator to approve or deny payouts.</p>"
            "<table><tr><th>Kid</th><th>Chore</th><th>Award</th><th>Completed</th></tr>"
            f"{readonly_table}</table>"
            "</div>"
        )
        multi_modals = []
    total_assets_c = total_cash_c + total_market_value_c + total_cd_value_c
    kids_count = len(kids)
    pending_payout_count = len(pending) + len(marketplace_submitted)
    global_pending_count = len(global_pending)
    money_request_count = len(pending_money_requests)
    goals_attention_count = len(needs)

    def fmt_signed(value: int) -> str:
        return f"{'+' if value >= 0 else ''}{usd(value)}"

    avg_cash_c = total_cash_c // kids_count if kids_count else 0
    avg_assets_c = total_assets_c // kids_count if kids_count else 0
    top_summary = max(
        portfolio_summaries.values(),
        key=lambda entry: entry["total_assets_c"],
        default=None,
    )
    quick_cards: List[str] = [
        (
            "<div class='stat-card'>"
            "<div class='stat-card__label'>Total assets</div>"
            f"<div class='stat-card__value'>{usd(total_assets_c)}</div>"
            f"<div class='stat-card__meta'>Cash {usd(total_cash_c)} • Markets {usd(total_market_value_c)} • CDs {usd(total_cd_value_c)}</div>"
            "</div>"
        ),
        (
            "<div class='stat-card'>"
            "<div class='stat-card__label'>Market exposure</div>"
            f"<div class='stat-card__value'>{usd(total_market_value_c)}</div>"
            f"<div class='stat-card__meta'>Unrealized {fmt_signed(total_unrealized_c)} • Realized {fmt_signed(total_realized_c)}</div>"
            "</div>"
        ),
        (
            "<div class='stat-card'>"
            "<div class='stat-card__label'>Action items</div>"
            f"<div class='stat-card__value'>{pending_payout_count + global_pending_count + money_request_count}</div>"
            f"<div class='stat-card__meta'>Payouts {pending_payout_count + global_pending_count} • Requests {money_request_count} • Goals {goals_attention_count}</div>"
            "</div>"
        ),
        (
            "<div class='stat-card'>"
            "<div class='stat-card__label'>Cash buffer</div>"
            f"<div class='stat-card__value'>{usd(total_cash_c)}</div>"
            f"<div class='stat-card__meta'>Avg per kid {usd(avg_cash_c)} • CDs ready {total_cd_ready}/{total_active_certificates}</div>"
            "</div>"
        ),
    ]
    if top_summary:
        top_kid = top_summary["kid"]
        quick_cards.append(
            "<div class='stat-card'>"
            "<div class='stat-card__label'>Top portfolio</div>"
            f"<div class='stat-card__value'>{usd(top_summary['total_assets_c'])}</div>"
            f"<div class='stat-card__meta'>{html_escape(top_kid.name)} ({top_kid.kid_id}) • Avg assets {usd(avg_assets_c)}</div>"
            "</div>"
        )
    overview_quick_html = "<div class='overview-stats-grid'>" + "".join(quick_cards) + "</div>"

    analytics_days = 7
    today_admin = moment_admin.date()

    def admin_day_range(days: int) -> List[date]:
        start = today_admin - timedelta(days=days - 1)
        return [start + timedelta(days=offset) for offset in range(days)]

    def admin_series(series_map: Dict[date, float]) -> List[Tuple[date, float]]:
        return [(day, float(series_map.get(day, 0))) for day in admin_day_range(analytics_days)]

    def admin_trend(series: Sequence[Tuple[date, float]], formatter: Callable[[float], str], bar_class: str) -> str:
        if not series:
            return "<div class='muted' style='margin-top:12px;'>No data yet.</div>"
        max_value = max((value for _, value in series), default=0.0)
        bars: List[str] = []
        for day, value in series:
            height_pct = 8.0 if max_value <= 0 else max(8.0, (value / max_value) * 100)
            label = day.strftime("%a")
            bars.append(
                f"<div class='trend-bars__bar {bar_class}' style='height:{height_pct:.0f}%;'>"
                + f"<span class='trend-bars__value'>{formatter(value)}</span>"
                + f"<span class='trend-bars__label'>{label}</span>"
                + "</div>"
            )
        return "<div class='trend-bars'>" + "".join(bars) + "</div>"

    payout_map: Dict[date, int] = {}
    chore_count_map: Dict[date, int] = {}
    interest_map: Dict[date, int] = {}
    for event in analytics_events:
        if not event.timestamp:
            continue
        day = event.timestamp.date()
        reason = (event.reason or "").lower()
        amount = event.change_cents or 0
        if reason.startswith("chore:") or reason.startswith("global_chore:"):
            payout_map[day] = payout_map.get(day, 0) + max(0, amount)
            if amount >= 0:
                chore_count_map[day] = chore_count_map.get(day, 0) + 1
        if "interest" in reason or reason.startswith("invest_cd_mature"):
            interest_map[day] = interest_map.get(day, 0) + max(0, amount)

    payout_series = admin_series(payout_map)
    chore_series = admin_series(chore_count_map)
    interest_series = admin_series(interest_map)
    payout_total_amount = int(sum(value for _, value in payout_series))
    chore_total = int(sum(value for _, value in chore_series))
    interest_total_amount = int(sum(value for _, value in interest_series))

    approval_hours: List[float] = []
    approval_by_day: Dict[date, List[float]] = {}
    for instance, event in approval_pairs:
        if not instance.completed_at or not event.timestamp:
            continue
        delta_hours = (event.timestamp - instance.completed_at).total_seconds() / 3600.0
        if delta_hours < 0:
            continue
        approval_hours.append(delta_hours)
        approval_by_day.setdefault(event.timestamp.date(), []).append(delta_hours)
    for claim in approved_global_claims:
        if not claim.submitted_at or not claim.approved_at:
            continue
        delta_hours = (claim.approved_at - claim.submitted_at).total_seconds() / 3600.0
        if delta_hours < 0:
            continue
        approval_hours.append(delta_hours)
        approval_by_day.setdefault(claim.approved_at.date(), []).append(delta_hours)

    approval_series = [
        (day, sum(values) / len(values) if values else 0.0)
        for day, values in ((d, approval_by_day.get(d, [])) for d in admin_day_range(analytics_days))
    ]
    overall_avg_hours = sum(approval_hours) / len(approval_hours) if approval_hours else 0.0
    overall_avg_display = f"{overall_avg_hours:.1f} hrs" if approval_hours else "—"

    goal_saved_total = sum(goal.saved_cents for goal in goals_all)
    jar_segments = [
        ("cash", "Spending", total_cash_c),
        ("goals", "Goals", goal_saved_total),
        ("market", "Investments", total_market_value_c),
        ("cd", "Certificates", total_cd_value_c),
    ]
    jar_total = sum(segment[2] for segment in jar_segments)
    if jar_total > 0:
        jar_bar_segments: List[str] = []
        jar_legend_items: List[str] = []
        for key, label, value in jar_segments:
            pct = (value / jar_total) * 100 if jar_total else 0
            jar_bar_segments.append(
                f"<div class='jar-bar__segment jar-bar__segment--{key}' style='width:{pct:.2f}%;' title='{label}: {usd(value)} ({pct:.1f}%)'></div>"
            )
            jar_legend_items.append(
                f"<div class='jar-legend__item'><span class='jar-legend__swatch jar-bar__segment--{key}'></span>{label}: {usd(value)} ({pct:.1f}%)</div>"
            )
        jar_bar_html = "<div class='jar-bar'>" + "".join(jar_bar_segments) + "</div>" + "<div class='jar-legend'>" + "".join(jar_legend_items) + "</div>"
    else:
        jar_bar_html = "<div class='muted' style='margin-top:12px;'>No balances tracked yet.</div>"

    analytics_card = (
        "<div class='card analytics-card'>"
        "<h3>Operations analytics</h3>"
        "<div class='muted'>Last 7 days of payouts, approvals, and interest.</div>"
        "<div class='analytics-grid'>"
        "<div>"
        "<div class='insight-label'>Total payouts</div>"
        f"<div class='insight-value'>{usd(payout_total_amount)}</div>"
        f"{admin_trend(payout_series, lambda v: usd(int(v)), 'trend-bars__bar--payout')}"
        "</div>"
        "<div>"
        "<div class='insight-label'>Chores completed</div>"
        f"<div class='insight-value'>{chore_total}</div>"
        f"{admin_trend(chore_series, lambda v: f'{int(v)}', 'trend-bars__bar--completed')}"
        "</div>"
        "<div>"
        "<div class='insight-label'>Avg approval time</div>"
        f"<div class='insight-value'>{overall_avg_display}</div>"
        f"{admin_trend(approval_series, lambda v: f'{v:.1f}h', 'trend-bars__bar--approval')}"
        "</div>"
        "<div>"
        "<div class='insight-label'>Interest posted</div>"
        f"<div class='insight-value'>{usd(interest_total_amount)}</div>"
        f"{admin_trend(interest_series, lambda v: usd(int(v)), 'trend-bars__bar--interest')}"
        "</div>"
        "<div>"
        "<div class='insight-label'>Jar distribution</div>"
        f"{jar_bar_html}"
        "</div>"
        "</div>"
        "</div>"
    )

    payout_preview_items: List[str] = []
    for inst, chore, child in pending[:4]:
        payout_preview_items.append(
            "<li>"
            + f"<b>{html_escape(child.name)}</b> • {usd(chore.award_cents)}"
            + f" <span class='muted'>({html_escape(chore.name)})</span>"
            + "</li>"
        )
    payout_section = (
        "<h4 style='margin-top:12px;'>Chore payouts</h4>"
        + (
            "<ul style='margin:6px 0 0 18px;'>" + "".join(payout_preview_items) + "</ul>"
            if payout_preview_items
            else "<div class='muted'>All caught up.</div>"
        )
        + "<a href='/admin?section=payouts' class='button-link secondary' style='margin-top:6px;'>Open payouts</a>"
    )
    global_summary: Dict[int, Dict[str, Any]] = {}
    for claim, claimant, chore in global_pending:
        entry = global_summary.setdefault(chore.id, {"chore": chore, "count": 0})
        entry["count"] += 1
    global_preview_items: List[str] = []
    for entry in list(global_summary.values())[:3]:
        chore = entry["chore"]
        count = entry["count"]
        global_preview_items.append(
            f"<li><b>{html_escape(chore.name)}</b> • {count} claim{'s' if count != 1 else ''}</li>"
        )
    global_section = (
        "<h4 style='margin-top:12px;'>Free-for-all claims</h4>"
        + (
            "<ul style='margin:6px 0 0 18px;'>" + "".join(global_preview_items) + "</ul>"
            if global_preview_items
            else "<div class='muted'>No submissions waiting.</div>"
        )
        + "<a href='/admin?section=payouts' class='button-link secondary' style='margin-top:6px;'>Review claims</a>"
    )
    request_preview_items: List[str] = []
    for req in pending_money_requests[:4]:
        sender = kids_by_id.get(req.from_kid_id)
        recipient = kids_by_id.get(req.to_kid_id)
        sender_label = html_escape(sender.name) if sender else html_escape(req.from_kid_id)
        recipient_label = html_escape(recipient.name) if recipient else html_escape(req.to_kid_id)
        reason_note = f" <span class='muted'>({html_escape(req.reason)})</span>" if req.reason else ""
        request_preview_items.append(
            f"<li><b>{sender_label}</b> → {recipient_label} • {usd(req.amount_cents)}{reason_note}</li>"
        )
    requests_section = (
        "<h4 style='margin-top:12px;'>Money requests</h4>"
        + (
            "<ul style='margin:6px 0 0 18px;'>" + "".join(request_preview_items) + "</ul>"
            if request_preview_items
            else "<div class='muted'>No pending requests.</div>"
        )
        + "<a href='/admin?section=accounts' class='button-link secondary' style='margin-top:6px;'>Manage transfers</a>"
    )
    goal_preview_items: List[str] = []
    for goal, child in needs[:4]:
        goal_preview_items.append(
            f"<li><b>{html_escape(child.name)}</b> • {html_escape(goal.name)} ({usd(goal.saved_cents)} / {usd(goal.target_cents)})</li>"
        )
    goals_section = (
        "<h4 style='margin-top:12px;'>Goals needing review</h4>"
        + (
            "<ul style='margin:6px 0 0 18px;'>" + "".join(goal_preview_items) + "</ul>"
            if goal_preview_items
            else "<div class='muted'>No goals ready for action.</div>"
        )
        + "<a href='/admin?section=goals' class='button-link secondary' style='margin-top:6px;'>Open goals</a>"
    )
    overview_actions_card = (
        "<div class='card'>"
        "<h3>Action items</h3>"
        "<div class='muted'>Keep payouts, requests, and goals moving.</div>"
        f"{payout_section}{global_section}{requests_section}{goals_section}"
        "</div>"
    )

    def format_ratio(value: float) -> str:
        return f"{value * 100:.1f}%" if value else "0.0%"

    def risk_score(summary: Dict[str, Any]) -> int:
        market_ratio = summary.get("market_ratio", 0.0)
        cash_ratio = summary.get("cash_ratio", 0.0)
        largest_pct = summary.get("largest_position_pct", 0.0)
        holding_count = summary.get("holding_count", 0)
        score = 0
        if market_ratio > 0.65:
            score += 1
        if cash_ratio < 0.1 and market_ratio > 0.2:
            score += 1
        if largest_pct > 0.5:
            score += 1
        if holding_count <= 1 and market_ratio > 0.25:
            score += 1
        return score


    def risk_badge(summary: Dict[str, Any]) -> str:
        score = risk_score(summary)
        labels = ["Very low", "Low", "Balanced", "Elevated", "High"]
        colors = ["#0f766e", "#15803d", "#2563eb", "#ea580c", "#b91c1c"]
        idx = min(score, len(labels) - 1)
        return (
            f"<span class='pill' style='background:{colors[idx]}; color:#fff;'>"
            + labels[idx]
            + "</span>"
        )

    sorted_summaries = sorted(
        portfolio_summaries.values(),
        key=lambda entry: entry["total_assets_c"],
        reverse=True,
    )
    leader_rows = "".join(
        (
            "<tr>"
            + f"<td data-label='Kid'><b>{html_escape(summary['kid'].name)}</b><div class='muted'>{summary['kid'].kid_id}</div></td>"
            + f"<td data-label='Assets' class='right'>{usd(summary['total_assets_c'])}</td>"
            + f"<td data-label='Cash %' class='right'>{format_ratio(summary['cash_ratio'])}</td>"
            + f"<td data-label='Markets %' class='right'>{format_ratio(summary['market_ratio'])}</td>"
            + f"<td data-label='CD %' class='right'>{format_ratio(summary['cd_ratio'])}</td>"
            + f"<td data-label='Net P/L' class='right'>{fmt_signed(summary['total_pl_c'])}</td>"
            + "<td data-label='Risk'>"
            + risk_badge(summary)
            + f"<div class='muted'>{summary['holding_count']} holding{'s' if summary['holding_count'] != 1 else ''}</div>"
            + "</td>"
            + "</tr>"
        )
        for summary in sorted_summaries[:5]
    ) or "<tr><td colspan='7' class='muted'>No investing activity yet.</td></tr>"
    portfolio_preview_card = (
        "<div class='card'>"
        "<h3>Portfolio highlights</h3>"
        "<div class='muted'>Diversification and risk snapshot across all kids.</div>"
        f"<table><tr><th>Kid</th><th>Assets</th><th>Cash %</th><th>Markets %</th><th>CD %</th><th>Net P/L</th><th>Risk</th></tr>{leader_rows}</table>"
        "</div>"
    )
    overview_summary_card = (
        "<div class='card'>"
        "<h3>Command center</h3>"
        f"<div class='muted'>Realtime snapshot across {kids_count} kid{'s' if kids_count != 1 else ''}.</div>"
        f"{overview_quick_html}"
        "</div>"
    )
    overview_content = overview_summary_card + analytics_card + overview_actions_card + portfolio_preview_card
    children_overview_rows = "".join(
        (
            "<tr>"
            f"<td data-label='Child'><b>{html_escape(child.name)}</b><div class='muted'>{child.kid_id}</div></td>"
            f"<td data-label='Level'>L{child.level}</td>"
            f"<td data-label='Streak'>{child.streak_days} day{'s' if child.streak_days != 1 else ''}</td>"
            f"<td data-label='Balance' class='right'>{usd(child.balance_cents)}</td>"
            f"<td data-label='Actions' class='right'><a href='/admin?section=children&child={child.kid_id}' class='button-link secondary'>Expand</a></td>"
            "</tr>"
        )
        for child in kids
    ) or "<tr><td colspan='5' class='muted'>(no kids yet)</td></tr>"
    children_overview_card = (
        "<div class='card'>"
        "<h3>Children Overview</h3>"
        "<table><tr><th>Child</th><th>Level</th><th>Streak</th><th>Balance</th><th>Actions</th></tr>"
        f"{children_overview_rows}</table>"
        "</div>"
    )
    child_detail_card = ""
    if selected_child:
        child_obj = kids_by_id.get(selected_child)
        if child_obj:
            action_links: List[str] = [
                f"<a href='/admin/kiosk?kid_id={child_obj.kid_id}' class='button-link secondary'>Kiosk</a>",
                f"<a href='/admin/kiosk_full?kid_id={child_obj.kid_id}' class='button-link secondary'>Kiosk (auto)</a>",
            ]
            if admin_privs.can_manage_chores:
                action_links.append(
                    f"<a href='/admin/chores?kid_id={child_obj.kid_id}' class='button-link secondary'>Manage chores</a>"
                )
            if admin_privs.can_manage_allowance:
                action_links.append(
                    f"<a href='/admin/goals?kid_id={child_obj.kid_id}' class='button-link secondary'>Goals</a>"
                )
            action_links.append(
                f"<a href='/admin/statement?kid_id={child_obj.kid_id}' class='button-link secondary'>Statement</a>"
            )
            detail_forms: List[str] = []
            if admin_privs.can_create_accounts:
                detail_forms.append(
                    f"<form method='post' action='/admin/set_allowance' class='stacked-form'><input type='hidden' name='kid_id' value='{child_obj.kid_id}'><label>Allowance (dollars / week)</label><input name='allowance' type='text' data-money value='{dollars_value(child_obj.allowance_cents)}'><button type='submit'>Save Allowance</button></form>"
                )
                detail_forms.append(
                    f"<form method='post' action='/admin/set_kid_pin' class='stacked-form'><input type='hidden' name='kid_id' value='{child_obj.kid_id}'><label>Set kid PIN</label><input name='new_pin' placeholder='e.g. 4321'><button type='submit'>Set PIN</button></form>"
                )
            if admin_privs.can_delete_accounts:
                detail_forms.append(
                    f"<form method='post' action='/delete_kid' class='stacked-form' onsubmit='return confirm(\"Delete kid and all events?\");'><input type='hidden' name='kid_id' value='{child_obj.kid_id}'><label>Parent PIN (confirm)</label><input name='pin' placeholder='parent PIN'><button type='submit' class='danger'>Delete Kid</button></form>"
                )
            if detail_forms:
                forms_html = (
                    "<div class='grid' style='grid-template-columns:repeat(auto-fit,minmax(240px,1fr)); gap:12px; margin-top:12px;'>"
                    + "".join(detail_forms)
                    + "</div>"
                )
            else:
                forms_html = (
                    "<div class='muted' style='margin-top:12px;'>No account actions available for this admin.</div>"
                )
            child_detail_card = (
                "<div class='card'>"
                f"<h3>{html_escape(child_obj.name)} — Details</h3>"
                f"<div class='muted'>{child_obj.kid_id} • Level {child_obj.level} • Streak {child_obj.streak_days} day{'s' if child_obj.streak_days != 1 else ''}</div>"
                f"<div style='margin-top:6px;'><b>Balance:</b> {usd(child_obj.balance_cents)}</div>"
                "<div class='actions' style='margin-top:12px; flex-wrap:wrap; gap:8px;'>"
                + "".join(action_links)
                + "</div>"
                + forms_html
                + "<p class='muted' style='margin-top:10px;'><a href='/admin?section=children'>← Back to overview</a></p>"
                + "</div>"
            )
    children_content = children_overview_card + child_detail_card
    filtered_admin_events = filter_events(
        events,
        search=admin_events_query,
        direction=admin_events_dir,
        kid_lookup=kids_by_id,
        kid_filter=admin_events_kid,
    )
    event_rows = "".join(
        (
            "<tr><td data-label='When'>"
            + event.timestamp.strftime("%Y-%m-%d %H:%M")
            + "</td><td data-label='Kid'>"
            + html_escape(event.child_id)
            + "</td><td data-label='Δ Amount' class='right'>"
            + ("+" if event.change_cents >= 0 else "")
            + usd(event.change_cents)
            + "</td><td data-label='Reason'>"
            + html_escape(event.reason)
            + "</td></tr>"
        )
        for event in filtered_admin_events
    ) or "<tr><td colspan='4' class='muted'>No events matched these filters.</td></tr>"
    if filtered_admin_events:
        if admin_events_query or admin_events_dir != "all" or admin_events_kid:
            events_summary_html = (
                f"<div class='muted' style='margin-bottom:8px;'>Showing {len(filtered_admin_events)} of {len(events)} recent events.</div>"
            )
        else:
            events_summary_html = (
                f"<div class='muted' style='margin-bottom:8px;'>Latest {len(filtered_admin_events)} events.</div>"
            )
    else:
        events_summary_html = (
            f"<div class='muted' style='margin-bottom:8px;'>No matches found across {len(events)} recent events.</div>"
        )
    events_search_value = html_escape(admin_events_query)
    events_dir_select = "".join(
        f"<option value='{value}'{' selected' if admin_events_dir == value else ''}>{label}</option>"
        for value, label in [
            ("all", "All activity"),
            ("credit", "Credits"),
            ("debit", "Debits"),
            ("zero", "Zero change"),
        ]
    )
    kid_option_bits = ["<option value=''>All kids</option>"]
    for kid in kids:
        selected_attr = " selected" if admin_events_kid.lower() == kid.kid_id.lower() else ""
        kid_option_bits.append(
            f"<option value='{kid.kid_id}'{selected_attr}>{html_escape(kid.name)} ({kid.kid_id})</option>"
        )
    events_kid_select = "".join(kid_option_bits)
    events_reset_html = (
        "<a href='/admin?section=events' class='button-link secondary' style='margin-top:6px;'>Reset</a>"
        if admin_events_query or admin_events_dir != "all" or admin_events_kid
        else ""
    )
    events_card = (
        "<div class='card'>"
        "<h3>Recent Events</h3>"
        "<form method='get' action='/admin' class='stacked-form' style='margin-bottom:12px;'>"
        "<input type='hidden' name='section' value='events'>"
        "<label>Search</label>"
        f"<input name='events_search' placeholder='Search reason, amount, or date' value='{events_search_value}'>"
        "<label>Type</label>"
        f"<select name='events_dir'>{events_dir_select}</select>"
        "<label>Kid</label>"
        f"<select name='events_kid'>{events_kid_select}</select>"
        "<button type='submit'>Apply</button>"
        f"{events_reset_html}"
        "</form>"
        f"{events_summary_html}"
        "<p class='muted'>Need a CSV? <a href='/admin/ledger.csv'>Download ledger</a></p>"
        f"<table><tr><th>When</th><th>Kid</th><th>Δ Amount</th><th>Reason</th></tr>{event_rows}</table>"
        "</div>"
    )
    create_kid_card = (
        "<div class='card' id='create-kid'>"
        "<h3>Create Kid</h3>"
        "<form method='post' action='/create_kid' class='stacked-form'>"
        "<label>kid_id</label><input name='kid_id' placeholder='alex01' required>"
        "<label>Name</label><input name='name' placeholder='Alex' required>"
        "<div class='grid' style='grid-template-columns:repeat(auto-fit,minmax(180px,1fr)); gap:8px;'>"
        "<div><label>Starting (dollars)</label><input name='starting' type='text' data-money value='0.00'></div>"
        "<div><label>Allowance (dollars / week)</label><input name='allowance' type='text' data-money value='0.00'></div>"
        "</div>"
        "<label>Set kid PIN (optional)</label><input name='kid_pin' placeholder='e.g. 4321'>"
        "<button type='submit'>Create Kid</button>"
        "</form>"
        "</div>"
    )
    credit_card = (
        "<div class='card'>"
        "<h3>Credit / Debit</h3>"
        "<form method='post' action='/adjust_balance' class='stacked-form'>"
        f"<label>kid_id</label><select name='kid_id' required>{kid_options_html}</select>"
        "<div class='grid' style='grid-template-columns:repeat(auto-fit,minmax(180px,1fr)); gap:8px;'>"
        "<div><label>Amount (dollars)</label><input name='amount' type='text' data-money value='1.00'></div>"
        "<div><label>Type</label><select name='kind'><option value='credit'>Credit (chore)</option><option value='debit'>Debit (redeem)</option></select></div>"
        "</div>"
        "<label>Reason</label><input name='reason' placeholder='chore / redeem'>"
        "<button type='submit'>Apply</button>"
        "</form>"
        "</div>"
    )
    transfer_card = (
        "<div class='card'>"
        "<h3>Family Transfer</h3>"
        "<form method='post' action='/admin/transfer' class='stacked-form'>"
        f"<label>From</label><select name='from_kid' required>{kid_options_html}</select>"
        f"<label>To</label><select name='to_kid' required>{kid_options_html}</select>"
        "<label>Amount (dollars)</label><input name='amount' type='text' data-money value='1.00'>"
        "<label>Note</label><input name='note' placeholder='optional note'>"
        "<button type='submit'>Transfer</button>"
        "</form>"
        "</div>"
    )
    account_cards: List[str] = []
    if admin_privs.can_create_accounts:
        account_cards.append(create_kid_card)
    if admin_privs.can_adjust_balances:
        account_cards.append(credit_card)
    if admin_privs.can_transfer_funds:
        account_cards.append(transfer_card)
    accounts_content = (
        "".join(account_cards)
        if account_cards
        else "<div class='card'><p class='muted'>No account tools available.</p></div>"
    )
    if admin_privs.can_manage_prizes:
        prize_rows = "".join(
            (
                f"<tr><td data-label='Prize'><b>{html_escape(prize.name)}</b><div class='muted'>{html_escape(prize.notes or '')}</div></td>"
                f"<td data-label='Cost' class='right'>{usd(prize.cost_cents)}</td>"
                f"<td data-label='Actions' class='right'><form method='post' action='/delete_prize' class='inline' onsubmit=\"return confirm('Delete this prize?');\"><input type='hidden' name='prize_id' value='{prize.id}'><button type='submit' class='danger'>Delete</button></form></td></tr>"
            )
            for prize in prizes
        ) or "<tr><td colspan='3' class='muted'>(no prizes yet)</td></tr>"
        prizes_card = (
            "<div class='card'>"
            "<h3>Prizes</h3>"
            "<form method='post' action='/add_prize' class='stacked-form'>"
            "<label>Name</label><input name='name' placeholder='Ice cream' required>"
            "<label>Cost (dollars)</label><input name='cost' type='text' data-money value='1.00'>"
            "<label>Notes</label><input name='notes' placeholder='One serving'>"
            "<button type='submit'>Add Prize</button>"
            "</form>"
            f"<table style='margin-top:10px;'><tr><th>Prize</th><th>Cost</th><th>Actions</th></tr>{prize_rows}</table>"
            "</div>"
        )
    else:
        prize_rows = "".join(
            (
                f"<tr><td data-label='Prize'><b>{html_escape(prize.name)}</b><div class='muted'>{html_escape(prize.notes or '')}</div></td>"
                f"<td data-label='Cost' class='right'>{usd(prize.cost_cents)}</td>"
            )
            for prize in prizes
        ) or "<tr><td colspan='2' class='muted'>(no prizes yet)</td></tr>"
        prizes_card = (
            "<div class='card'>"
            "<h3>Prizes</h3>"
            "<p class='muted'>Prize catalog is view-only for this admin.</p>"
            f"<table style='margin-top:10px;'><tr><th>Prize</th><th>Cost</th></tr>{prize_rows}</table>"
            "</div>"
        )
    cd_rates_pct = {code: cd_rates_bps.get(code, DEFAULT_CD_RATE_BPS) / 100 for code, _, _ in CD_TERM_OPTIONS}
    active_cd_total = sum(certificate_value_cents(cert, at=moment_admin) for cert in active_certs)
    active_cd_count = len(active_certs)
    ready_cd = sum(1 for cert in active_certs if moment_admin >= certificate_maturity_date(cert))
    rate_summary = " • ".join(f"{label}: {cd_rates_pct[code]:.2f}%" for code, label, _ in CD_TERM_OPTIONS)
    rate_field_blocks = []
    for idx, (code, label, _) in enumerate(CD_TERM_OPTIONS):
        label_style = " style='margin-top:6px;'" if idx else ""
        rate_field_blocks.append(
            f"        <label{label_style}>{label} rate (% APR)</label>\n"
            f"        <input name='rate_{code}' type='number' step='0.01' min='0' value='{cd_rates_pct[code]:.2f}' required>\n"
        )
    rate_fields_html = "".join(rate_field_blocks)
    penalty_summary = ", ".join(
        f"{label}: {cd_penalty_days.get(code, 0)} day{'s' if cd_penalty_days.get(code, 0) != 1 else ''}"
        for code, label, _ in CD_TERM_OPTIONS
    )
    penalty_field_blocks = []
    for idx, (code, label, _) in enumerate(CD_TERM_OPTIONS):
        label_style = " style='margin-top:6px;'" if idx else ""
        penalty_field_blocks.append(
            f"        <label{label_style}>{label} penalty (days of interest)</label>\n"
            f"        <input name='penalty_{code}' type='number' min='0' step='1' value='{cd_penalty_days.get(code, 0)}' required>\n"
        )
    penalty_fields_html = "".join(penalty_field_blocks)
    ready_note = (
        f"<div class='muted' style='margin-top:4px;'>{ready_cd} certificate{'s' if ready_cd != 1 else ''} ready to cash out.</div>"
        if ready_cd
        else "<div class='muted' style='margin-top:4px;'>Kids manage certificates from their investing page.</div>"
    )
    summary_rows = "".join(
        (
            "<tr>"
            + f"<td data-label='Kid'><b>{html_escape(summary['kid'].name)}</b><div class='muted'>{summary['kid'].kid_id}</div></td>"
            + f"<td data-label='Total' class='right'>{usd(summary['total_assets_c'])}</td>"
            + f"<td data-label='Cash' class='right'>{usd(summary['cash_cents'])}</td>"
            + f"<td data-label='Markets' class='right'>{usd(summary['total_market_c'])}</td>"
            + f"<td data-label='CDs' class='right'>{usd(summary['cd_value_c'])}</td>"
            + f"<td data-label='Unrealized' class='right'>{fmt_signed(summary['unrealized_pl_c'])}</td>"
            + f"<td data-label='Realized' class='right'>{fmt_signed(summary['realized_pl_c'])}</td>"
            + "<td data-label='Risk'>"
            + risk_badge(summary)
            + f"<div class='muted'>Largest position {format_ratio(summary['largest_position_pct'])}</div>"
            + "</td>"
            + "</tr>"
        )
        for summary in sorted_summaries
    ) or "<tr><td colspan='8' class='muted'>No investing data available.</td></tr>"
    investing_summary_card = (
        "<div class='card'>"
        "<h3>Investing analytics</h3>"
        "<div class='muted'>Monitor cash reserves, market exposure, and risk by kid.</div>"
        f"<div style='margin-top:6px;'>Active certificates: <b>{active_cd_count}</b> worth <b>{usd(active_cd_total)}</b></div>"
        f"<div>CD rates: <b>{rate_summary}</b></div>"
        f"<div>Early withdrawal penalties: <b>{penalty_summary}</b></div>"
        f"{ready_note}"
        f"<table style='margin-top:10px;'><tr><th>Kid</th><th>Total</th><th>Cash</th><th>Markets</th><th>CDs</th><th>Unrealized</th><th>Realized</th><th>Risk</th></tr>{summary_rows}</table>"
        "<p class='muted' style='margin-top:6px;'>Risk scores consider concentration, cash buffers, and diversification.</p>"
        "</div>"
    )
    analytics_points: List[str] = []
    if sorted_summaries:
        highest_risk_entry = max(sorted_summaries, key=risk_score)
        analytics_points.append(
            f"<li><b>{html_escape(highest_risk_entry['kid'].name)}</b> carries the highest risk {risk_badge(highest_risk_entry)} with {format_ratio(highest_risk_entry['largest_position_pct'])} in the largest position.</li>"
        )
        best_return_entry = max(sorted_summaries, key=lambda entry: entry.get("total_pl_c", 0))
        analytics_points.append(
            f"<li><b>{html_escape(best_return_entry['kid'].name)}</b> leads performance at {fmt_signed(best_return_entry['total_pl_c'])} net P/L.</li>"
        )
        strongest_cash = max(sorted_summaries, key=lambda entry: entry.get("cash_ratio", 0.0))
        analytics_points.append(
            f"<li><b>{html_escape(strongest_cash['kid'].name)}</b> maintains the largest cash buffer at {format_ratio(strongest_cash['cash_ratio'])}.</li>"
        )
    analytics_html = (
        "<ul class='muted' style='margin:8px 0 12px 18px; list-style:disc;'>" + "".join(analytics_points) + "</ul>"
    ) if analytics_points else "<p class='muted' style='margin-top:8px;'>No investing data available yet.</p>"
    if admin_privs.can_manage_investing:
        settings_forms = (
            "<h4>CD rate settings</h4>"
            "<form method='post' action='/admin/certificates/rate' style='margin-top:10px;'>"
            "  <p class='muted'>Annual percentage rates for newly opened certificates.</p>"
            f"{rate_fields_html}"
            "  <button type='submit' style='margin-top:8px;'>Save Rates</button>"
            "</form>"
            "<form method='post' action='/admin/certificates/penalty' style='margin-top:10px;'>"
            "  <p class='muted'>Days of interest forfeited when cashing out before maturity.</p>"
            f"{penalty_fields_html}"
            "  <button type='submit' style='margin-top:8px;'>Save Penalties</button>"
            "</form>"
        )
    else:
        settings_forms = (
            "<div class='muted' style='margin-top:12px;'>Investing settings are view-only for this admin.</div>"
        )
    investing_controls_card = (
        "<div class='card'>"
        "<h3>Portfolio tools &amp; controls</h3>"
        "<div class='muted'>Use these insights to gauge performance and adjust certificate settings.</div>"
        f"{analytics_html}"
        f"{settings_forms}"
        "</div>"
    )
    detail_cards: List[str] = []
    for summary in sorted_summaries:
        kid = summary["kid"]
        total_assets = summary["total_assets_c"]
        holdings_rows = "".join(
            (
                "<tr>"
                + f"<td data-label='Symbol'><b>{html_escape(holding['symbol'])}</b></td>"
                + f"<td data-label='Shares'>{holding['metrics']['shares']:.4f}</td>"
                + f"<td data-label='Price' class='right'>{usd(holding['metrics']['price_c'])}</td>"
                + f"<td data-label='Value' class='right'>{usd(holding['metrics']['market_value_c'])}</td>"
                + f"<td data-label='Invested' class='right'>{usd(holding['metrics']['invested_cost_c'])}</td>"
                + f"<td data-label='Unrealized' class='right'>{fmt_signed(holding['metrics']['unrealized_pl_c'])}</td>"
                + f"<td data-label='Realized' class='right'>{fmt_signed(holding['metrics']['realized_pl_c'])}</td>"
                + (
                    f"<td data-label='Return %' class='right'>{((holding['metrics']['unrealized_pl_c'] + holding['metrics']['realized_pl_c']) / holding['metrics']['invested_cost_c'] * 100):.2f}%</td>"
                    if holding["metrics"]["invested_cost_c"]
                    else "<td data-label='Return %' class='right'>—</td>"
                )
                + "</tr>"
            )
            for holding in summary["holdings"]
        ) or "<tr><td colspan='8' class='muted'>No tracked markets yet.</td></tr>"
        certificate_rows = "".join(
            (
                "<tr>"
                + f"<td data-label='Principal'>{usd(cert['principal_cents'])}</td>"
                + f"<td data-label='Value' class='right'>{usd(cert['value_cents'])}</td>"
                + f"<td data-label='Rate'>{cert['rate_bps'] / 100:.2f}%</td>"
                + f"<td data-label='Term'>{html_escape(cert['term_label'])}</td>"
                + f"<td data-label='Status'>{'Matured' if cert['matured'] else 'Growing'}</td>"
                + f"<td data-label='Matures' class='right'>{cert['matures_at']:%Y-%m-%d}</td>"
                + "</tr>"
            )
            for cert in summary["certificates"]
        ) or "<tr><td colspan='6' class='muted'>No active certificates.</td></tr>"
        cd_ready_note = ""
        if summary["cd_ready"]:
            ready_count = summary["cd_ready"]
            cd_ready_note = f" {ready_count} certificate{'s' if ready_count != 1 else ''} ready to cash out."
        detail_cards.append(
            "<div class='card'>"
            + f"<h3>{html_escape(kid.name)} — Portfolio</h3>"
            + f"<div class='muted'>Kid ID: {kid.kid_id}</div>"
            + f"<div style='margin-top:6px;'><b>Total assets:</b> {usd(total_assets)} • Cash {usd(summary['cash_cents'])} • Markets {usd(summary['total_market_c'])} • CDs {usd(summary['cd_value_c'])}</div>"
            + f"<div style='margin-top:6px;'>{risk_badge(summary)} <span class='muted' style='margin-left:8px;'>Cash {format_ratio(summary['cash_ratio'])} • Markets {format_ratio(summary['market_ratio'])} • CDs {format_ratio(summary['cd_ratio'])}</span></div>"
            + f"<p class='muted' style='margin-top:6px;'>Unrealized {fmt_signed(summary['unrealized_pl_c'])} • Realized {fmt_signed(summary['realized_pl_c'])} • Largest position {format_ratio(summary['largest_position_pct'])}.{cd_ready_note}</p>"
            + "<h4 style='margin-top:10px;'>Stock &amp; fund holdings</h4>"
            + f"<table><tr><th>Symbol</th><th>Shares</th><th>Price</th><th>Value</th><th>Invested</th><th>Unrealized</th><th>Realized</th><th>Return %</th></tr>{holdings_rows}</table>"
            + "<h4 style='margin-top:12px;'>Certificates of Deposit</h4>"
            + f"<table><tr><th>Principal</th><th>Value</th><th>Rate</th><th>Term</th><th>Status</th><th>Matures</th></tr>{certificate_rows}</table>"
            + "</div>"
        )
    investing_card = investing_summary_card + investing_controls_card + "".join(detail_cards)
    current_display = moment_admin
    mode_value = time_settings.get("mode", TIME_MODE_AUTO)
    offset_value = time_settings.get("offset", 0)
    manual_raw = time_settings.get("manual") or ""
    manual_display = ""
    if manual_raw:
        try:
            manual_dt = datetime.fromisoformat(manual_raw)
            manual_display = manual_dt.strftime("%Y-%m-%dT%H:%M")
        except ValueError:
            manual_display = manual_raw
    if admin_privs.can_manage_time:
        time_card = (
            "<div class='card'>"
            "<h3>Time Controls</h3>"
            f"<div class='muted'>Current app time: {current_display.strftime('%Y-%m-%d %H:%M:%S')}</div>"
            "<form method='post' action='/admin/time_settings' class='stacked-form'>"
            f"<label>Mode</label><select name='mode'><option value='{TIME_MODE_AUTO}' {'selected' if mode_value == TIME_MODE_AUTO else ''}>Auto (system clock)</option><option value='{TIME_MODE_MANUAL}' {'selected' if mode_value == TIME_MODE_MANUAL else ''}>Manual override</option></select>"
            f"<label>Offset minutes (auto mode)</label><input name='offset' type='number' step='1' value='{offset_value}'>"
            f"<label>Manual date &amp; time</label><input name='manual_datetime' type='datetime-local' value='{manual_display}'>"
            "<div class='muted'>Manual time only applies when manual mode is selected. Leave blank to keep the previous manual value.</div>"
            "<button type='submit'>Save Time Settings</button>"
            "</form>"
            "</div>"
        )
    else:
        time_card = (
            "<div class='card'>"
            "<h3>Time Controls</h3>"
            f"<div class='muted'>Current app time: {current_display.strftime('%Y-%m-%d %H:%M:%S')}</div>"
            "<p class='muted' style='margin-top:6px;'>You do not have permission to change time settings.</p>"
            "</div>"
        )
    if admin_privs.can_manage_allowance:
        rules_card = (
            "<div class='card'>"
            "<h3>Allowance Rules</h3>"
            "<form method='post' action='/admin/rules' class='stacked-form'>"
            f"<label><input type='checkbox' name='bonus_all' {'checked' if bonus_on_all else ''}> Bonus if all chores complete</label>"
            f"<input name='bonus' type='text' data-money value='{dollars_value(bonus_cents)}' placeholder='bonus $'>"
            f"<label><input type='checkbox' name='penalty_miss' {'checked' if penalty_on_miss else ''}> Penalty if chores missed</label>"
            f"<input name='penalty' type='text' data-money value='{dollars_value(penalty_cents)}' placeholder='penalty $'>"
            "<button type='submit'>Save Rules</button>"
            "</form>"
            "<p class='muted' style='margin-top:6px;'>Rules apply when weekly allowance runs (first admin view each Sunday).</p>"
            "</div>"
        )
    else:
        bonus_text = "Enabled" if bonus_on_all else "Disabled"
        penalty_text = "Enabled" if penalty_on_miss else "Disabled"
        rules_card = (
            "<div class='card'>"
            "<h3>Allowance Rules</h3>"
            f"<div>Bonus if all chores complete: <b>{bonus_text}</b> ({usd(bonus_cents)})</div>"
            f"<div style='margin-top:4px;'>Penalty if chores missed: <b>{penalty_text}</b> ({usd(penalty_cents)})</div>"
            "<p class='muted' style='margin-top:8px;'>Contact a full administrator to adjust these settings.</p>"
            "</div>"
        )
    permission_options = [
        ("perm_payouts", "can_manage_payouts", "Approve/deny payouts"),
        ("perm_chores", "can_manage_chores", "Manage chores"),
        ("perm_time", "can_manage_time", "Time controls"),
        ("perm_allowance", "can_manage_allowance", "Allowance rules & goals"),
        ("perm_prizes", "can_manage_prizes", "Manage prize catalog"),
        ("perm_create_accounts", "can_create_accounts", "Create kid accounts / pins"),
        ("perm_delete_accounts", "can_delete_accounts", "Delete kid accounts"),
        ("perm_adjust_balances", "can_adjust_balances", "Credit / debit balances"),
        ("perm_transfer", "can_transfer_funds", "Transfer between kids"),
        ("perm_create_admins", "can_create_admins", "Create admins"),
        ("perm_delete_admins", "can_delete_admins", "Delete admins"),
        ("perm_change_pins", "can_change_admin_pins", "Change admin PINs"),
        ("perm_investing", "can_manage_investing", "Manage investing controls"),
    ]
    admin_list_items: List[str] = []
    privilege_form_blocks: List[str] = []
    current_admin_role = (role or "").lower()
    can_manage_privileges = current_admin_role == "dad"
    for admin in parent_admins:
        role_key = admin["role"]
        label = html_escape(admin["label"])
        privileges = privileges_by_role.get(role_key, AdminPrivileges.default(role_key))
        if privileges.is_all_kids:
            kid_scope_text = "All kids"
        elif privileges.kid_ids:
            kid_labels = []
            for kid_id in privileges.kid_ids:
                kid_obj = all_kids_by_id.get(kid_id)
                if kid_obj:
                    kid_labels.append(f"{html_escape(kid_obj.name)} ({kid_id})")
                else:
                    kid_labels.append(html_escape(kid_id))
            kid_scope_text = ", ".join(kid_labels)
        else:
            kid_scope_text = "No kids selected"
        limit_bits: List[str] = []
        if privileges.max_credit_cents is not None:
            limit_bits.append(f"credit ≤ {usd(privileges.max_credit_cents)}")
        if privileges.max_debit_cents is not None:
            limit_bits.append(f"debit ≤ {usd(privileges.max_debit_cents)}")
        limits_summary = ", ".join(limit_bits) if limit_bits else "None"
        enabled_permissions = [
            label_text for _, attr, label_text in permission_options if getattr(privileges, attr)
        ]
        permission_summary = ", ".join(enabled_permissions) if enabled_permissions else "None"
        delete_button = ""
        if role_key not in DEFAULT_PARENT_ROLES and admin_privs.can_delete_admins:
            delete_button = (
                "<form method='post' action='/admin/delete_parent_admin' class='inline' "
                "style='margin-left:8px;'>"
                f"<input type='hidden' name='role' value='{role_key}'>"
                "<button type='submit' class='danger secondary'>Delete</button>"
                "</form>"
            )
        admin_list_items.append(
            "<li>"
            + f"{label} <span class='muted'>({role_key})</span>"
            + (" <span class='pill'>Default</span>" if role_key in DEFAULT_PARENT_ROLES else "")
            + delete_button
            + "<div class='muted' style='margin-top:4px;'>Kid access: "
            + kid_scope_text
            + "</div>"
            + "<div class='muted'>Limits: "
            + limits_summary
            + "</div>"
            + "<div class='muted'>Permissions: "
            + permission_summary
            + "</div>"
            + "</li>"
        )
        if can_manage_privileges and role_key not in DEFAULT_PARENT_ROLES:
            checked_ids = {kid.lower() for kid in privileges.kid_ids}
            kid_checkboxes = "".join(
                f"<label class='checkbox'><input type='checkbox' name='kid_ids' value='{kid.kid_id}'"
                + (" checked" if kid.kid_id.lower() in checked_ids else "")
                + f"> {html_escape(kid.name)} ({kid.kid_id})</label>"
                for kid in all_kids
            ) or "<div class='muted'>No kids available yet.</div>"
            max_credit_value = html_escape(dollars_value(privileges.max_credit_cents) if privileges.max_credit_cents is not None else "")
            max_debit_value = html_escape(dollars_value(privileges.max_debit_cents) if privileges.max_debit_cents is not None else "")
            permission_checkboxes = "".join(
                "<label class='checkbox'><input type='checkbox' name='"
                + field
                + "' value='1'"
                + (" checked" if getattr(privileges, attr) else "")
                + f"> {label_text}</label>"
                for field, attr, label_text in permission_options
            )
            privilege_form_blocks.append(
                "<form method='post' action='/admin/update_privileges' class='stacked-form' style='margin-top:12px;'>"
                + f"<h4>{label} — Privileges</h4>"
                + f"<input type='hidden' name='role' value='{role_key}'>"
                + "<label>Kid access</label>"
                + f"<select name='kid_scope'><option value='all'{' selected' if privileges.is_all_kids else ''}>All kids</option><option value='custom'{' selected' if not privileges.is_all_kids else ''}>Choose specific kids</option></select>"
                + "<div class='muted' style='margin-top:4px;'>Global chores are always visible to all admins.</div>"
                + "<div class='grid' style='grid-template-columns:repeat(auto-fit,minmax(180px,1fr)); gap:6px; margin-top:6px;'>"
                + kid_checkboxes
                + "</div>"
                + "<div class='grid' style='grid-template-columns:repeat(auto-fit,minmax(180px,1fr)); gap:8px; margin-top:10px;'>"
                + f"<div><label>Max credit ($)</label><input name='max_credit' type='text' data-money value='{max_credit_value}' placeholder='no limit'></div>"
                + f"<div><label>Max debit ($)</label><input name='max_debit' type='text' data-money value='{max_debit_value}' placeholder='no limit'></div>"
                + "</div>"
                + "<div class='muted' style='margin-top:4px;'>Leave limits blank for unlimited approvals.</div>"
                + "<label style='margin-top:10px;'>Permissions</label>"
                + "<div class='grid' style='grid-template-columns:repeat(auto-fit,minmax(220px,1fr)); gap:6px;'>"
                + permission_checkboxes
                + "</div>"
                + "<button type='submit' style='margin-top:10px;'>Save Privileges</button>"
                + "</form>"
            )
    admin_list_html = "".join(admin_list_items) or "<li class='muted'>(no admins yet)</li>"
    privilege_forms_html = "".join(privilege_form_blocks)
    if not can_manage_privileges:
        privilege_note = "<p class='muted' style='margin-top:12px;'>Only the default Dad administrator can change privileges.</p>"
    elif not privilege_form_blocks:
        privilege_note = "<p class='muted' style='margin-top:12px;'>Add another admin to configure custom privileges.</p>"
    else:
        privilege_note = ""
    pin_form_html = ""
    if admin_privs.can_change_admin_pins:
        pin_form_html = (
            "<form method='post' action='/admin/set_parent_pin' class='stacked-form' style='margin-top:12px;'>"
            "<h4>Update PIN</h4>"
            f"<select name='role'>{parent_options_html}</select>"
            "<label>New PIN</label><input name='new_pin' type='password' placeholder='****' autocomplete='new-password' required>"
            "<label>Confirm PIN</label><input name='confirm_pin' type='password' placeholder='****' autocomplete='new-password' required>"
            "<button type='submit'>Set PIN</button>"
            "</form>"
        )
    elif parent_admins:
        pin_form_html = "<p class='muted' style='margin-top:12px;'>You do not have permission to change admin PINs.</p>"
    add_admin_form_html = ""
    if admin_privs.can_create_admins:
        add_admin_form_html = (
            "<form method='post' action='/admin/add_parent_admin' class='stacked-form' style='margin-top:12px;'>"
            "<h4>Add another admin</h4>"
            "<label>Name</label><input name='label' placeholder='Grandma' required>"
            "<label>PIN</label><input name='pin' type='password' placeholder='****' required>"
            "<label>Confirm PIN</label><input name='confirm_pin' type='password' placeholder='****' required>"
            "<button type='submit'>Add Admin</button>"
            "</form>"
        )
    else:
        add_admin_form_html = "<p class='muted' style='margin-top:12px;'>You do not have permission to add new admins.</p>"
    parent_admins_card = (
        "<div class='card'>"
        "<h3>Parent Admins</h3>"
        f"<ul class='admin-list'>{admin_list_html}</ul>"
        + privilege_note
        + privilege_forms_html
        + pin_form_html
        + add_admin_form_html
        + "</div>"
    )
<<<<<<< HEAD
=======
    marketplace_open = [
        listing for listing in marketplace_listings if listing.status == MARKETPLACE_STATUS_OPEN
    ]
    marketplace_claimed = [
        listing for listing in marketplace_listings if listing.status == MARKETPLACE_STATUS_CLAIMED
    ]
    marketplace_completed = [
        listing for listing in marketplace_listings if listing.status == MARKETPLACE_STATUS_COMPLETED
    ]
    marketplace_cancelled = [
        listing for listing in marketplace_listings if listing.status == MARKETPLACE_STATUS_CANCELLED
    ]
    escrow_total_c = sum(
        listing.offer_cents for listing in marketplace_listings if listing.status in {MARKETPLACE_STATUS_OPEN, MARKETPLACE_STATUS_CLAIMED}
    )
    payout_total_c = sum(
        listing.offer_cents + listing.chore_award_cents
        for listing in marketplace_listings
        if listing.status == MARKETPLACE_STATUS_COMPLETED
    )
    status_styles_market = {
        MARKETPLACE_STATUS_OPEN: ("Open", "#dbeafe", "#1d4ed8"),
        MARKETPLACE_STATUS_CLAIMED: ("Claimed", "#fef3c7", "#b45309"),
        MARKETPLACE_STATUS_COMPLETED: ("Completed", "#dcfce7", "#166534"),
        MARKETPLACE_STATUS_CANCELLED: ("Cancelled", "#fee2e2", "#b91c1c"),
    }

    def _format_market_ts(value: Optional[datetime]) -> str:
        if not value:
            return "—"
        try:
            return value.strftime("%Y-%m-%d %H:%M")
        except Exception:
            return str(value)

>>>>>>> 884c8e39
    def _market_status_badge(listing: MarketplaceListing) -> str:
        label, bg, fg = status_styles_market.get(
            listing.status, (listing.status.title(), "#e2e8f0", "#334155")
        )
        return f"<span class='pill' style='background:{bg}; color:{fg};'>{label}</span>"

    marketplace_rows: List[str] = []
    for listing in marketplace_listings[:60]:
        owner = all_kids_by_id.get(listing.owner_kid_id)
        owner_name = (
            html_escape(owner.name)
            if owner
            else html_escape(listing.owner_kid_id)
        )
        claimer = all_kids_by_id.get(listing.claimed_by) if listing.claimed_by else None
        claimer_name = (
            html_escape(claimer.name)
            if claimer
            else (html_escape(listing.claimed_by) if listing.claimed_by else "")
        )
        status_html = _market_status_badge(listing)
        if listing.status == MARKETPLACE_STATUS_CLAIMED and claimer_name:
            status_html += f"<div class='muted'>By {claimer_name}</div><div class='muted'>{_format_market_ts(listing.claimed_at)}</div>"
<<<<<<< HEAD
        elif listing.status == MARKETPLACE_STATUS_SUBMITTED:
            status_html += f"<div class='muted'>Submitted {_format_market_ts(listing.submitted_at)}</div>"
            if claimer_name:
                status_html += f"<div class='muted'>By {claimer_name}</div>"
=======
>>>>>>> 884c8e39
        elif listing.status == MARKETPLACE_STATUS_COMPLETED:
            status_html += f"<div class='muted'>Completed {_format_market_ts(listing.completed_at)}</div>"
        elif listing.status == MARKETPLACE_STATUS_CANCELLED:
            status_html += f"<div class='muted'>Cancelled {_format_market_ts(listing.cancelled_at)}</div>"
<<<<<<< HEAD
        elif listing.status == MARKETPLACE_STATUS_REJECTED:
            status_html += f"<div class='muted'>Rejected {_format_market_ts(listing.completed_at)}</div>"
            if listing.payout_note:
                status_html += f"<div class='muted'>{html_escape(listing.payout_note)}</div>"
        total_value_c = listing.final_payout_cents or (
            listing.offer_cents + listing.chore_award_cents
        )
        total_value = usd(total_value_c)
=======
        total_value = usd(listing.offer_cents + listing.chore_award_cents)
>>>>>>> 884c8e39
        marketplace_rows.append(
            "<tr>"
            f"<td data-label='Created'>{_format_market_ts(listing.created_at)}</td>"
            f"<td data-label='Owner'><b>{owner_name}</b><div class='muted'>{html_escape(listing.chore_name)}</div></td>"
            f"<td data-label='Offer' class='right'>{usd(listing.offer_cents)}<div class='muted'>Award {usd(listing.chore_award_cents)}</div></td>"
            f"<td data-label='Total' class='right'>{total_value}</td>"
            f"<td data-label='Status'>{status_html}</td>"
            "</tr>"
        )
    marketplace_table = (
        "".join(marketplace_rows)
        or "<tr><td colspan='5' class='muted'>No marketplace activity recorded yet.</td></tr>"
    )
    marketplace_summary = (
<<<<<<< HEAD
        f"Open {len(marketplace_open)} • Claimed {len(marketplace_claimed)}"
        f" • Submitted {len(marketplace_submitted)}"
        f" • Completed {len(marketplace_completed)} • Cancelled {len(marketplace_cancelled)}"
        f" • Rejected {len(marketplace_rejected)}"
=======
        f"Open {len(marketplace_open)} • Claimed {len(marketplace_claimed)} • Completed {len(marketplace_completed)} • Cancelled {len(marketplace_cancelled)}"
>>>>>>> 884c8e39
    )
    marketplace_card = (
        "<div class='card'>"
        "<h3>Chore Marketplace</h3>"
        f"<div class='muted'>{marketplace_summary}</div>"
        f"<div class='muted' style='margin-bottom:8px;'>Escrow {usd(escrow_total_c)} • Lifetime payouts {usd(payout_total_c)}</div>"
        f"<table><tr><th>Created</th><th>Owner</th><th>Offer</th><th>Total</th><th>Status</th></tr>{marketplace_table}</table>"
        "</div>"
    )
    weekday_selector = "".join(
        f"<label style='margin-right:6px;'><input type='checkbox' name='weekdays' value='{day}'> {label}</label>"
        for day, label in WEEKDAY_OPTIONS
    )
    chores_card = (
        "<div class='card'>"
        "<h3>Add a Chore</h3>"
        "<form method='post' action='/admin/chores/create' class='stacked-form'>"
        f"<label>kid_id</label><select name='kid_id' required>{kid_options_html}<option value='{GLOBAL_CHORE_KID_ID}'>Global (Free-for-all)</option></select>"
        "<label>Name</label><input name='name' placeholder='Take out trash' required>"
        "<div class='grid' style='grid-template-columns:repeat(auto-fit,minmax(160px,1fr)); gap:8px;'>"
        "<div><label>Type</label><select name='type'><option value='daily'>Daily</option><option value='weekly'>Weekly</option><option value='monthly'>Monthly</option><option value='special'>Special</option></select></div>"
        "<div><label>Award (dollars)</label><input name='award' type='text' data-money value='0.50'></div>"
        "<div><label>Max claimants (global)</label><input name='max_claimants' type='number' min='1' value='1'></div>"
        "</div>"
        "<div class='grid' style='grid-template-columns:repeat(auto-fit,minmax(160px,1fr)); gap:8px;'>"
        "<div><label>Start Date (optional)</label><input name='start_date' type='date'></div>"
        "<div><label>End Date (optional)</label><input name='end_date' type='date'></div>"
        "</div>"
        "<div style='margin-top:6px;'><div class='muted' style='margin-bottom:4px;'>Weekdays (optional)</div><div>"
        f"{weekday_selector}"
        "</div></div>"
        "<label>Specific dates (comma separated)</label><input name='specific_dates' placeholder='YYYY-MM-DD,YYYY-MM-DD'>"
        "<label>Notes</label><input name='notes' placeholder='Any details'>"
        "<p class='muted'>Global chores appear for all kids under “Free-for-all”. Use max claimants to set how many kids can share the reward per period.</p>"
        "<button type='submit'>Add Chore</button>"
        "</form>"
        "</div>"
    )
    sections: List[Tuple[str, str, str, str]] = [
        ("overview", "Command center", overview_content, ""),
        ("goals", "Goals needing action", goals_card, ""),
        ("payouts", "Pending payouts", pending_card, "".join(multi_modals)),
        ("children", "Children overview", children_content, ""),
        ("events", "Recent events", events_card, ""),
        ("accounts", "Account tools", accounts_content, ""),
        ("investing", "Portfolios & analytics", investing_card, ""),
        ("chores", "Chore publishing", chores_card, ""),
        ("marketplace", "Marketplace", marketplace_card, ""),
        ("prizes", "Prizes", prizes_card, ""),
        ("rules", "Allowance rules", rules_card, ""),
        ("time", "Time controls", time_card, ""),
        ("admins", "Parent admins", parent_admins_card, ""),
    ]
    sections_map = {key: {"label": label, "content": content, "extra": extra} for key, label, content, extra in sections}
    if selected_section not in sections_map:
        selected_section = "overview"
    sidebar_links = "".join(
        (
            f"<a href='/admin?section={key}' class='{ 'active' if key == selected_section else ''}'>{html_escape(cfg['label'])}</a>"
        )
        for key, cfg in sections_map.items()
    )
    selected_content = sections_map[selected_section]["content"]
    if notice_html:
        selected_content = notice_html + selected_content
    extra_html = sections_map[selected_section].get("extra", "")
    admin_pref_controls = preference_controls_html(request)
    inner = (
        "<div class='topbar'><h3>Admin Portal</h3><div style='display:flex; flex-direction:column; gap:6px; align-items:flex-end;'>"
        + "<div>"
        + _role_badge(role)
        + "<form method='post' action='/admin/logout' style='display:inline-block; margin-left:8px;'><button type='submit' class='pill'>Logout</button></form>"
        + "</div>"
        + admin_pref_controls
        + "</div></div>"
        + "<div class='layout'><nav class='sidebar'>"
        + sidebar_links
        + "</nav><div class='content'>"
        + selected_content
        + "</div></div>"
    )
    return render_page(request, "Admin", inner + extra_html)
@app.get("/admin/kiosk", response_class=HTMLResponse)
def admin_kiosk(request: Request, kid_id: str = Query(...)):
    if (redirect := require_admin(request)) is not None:
        return redirect
    with Session(engine) as session:
        child = session.exec(select(Child).where(Child.kid_id == kid_id)).first()
        if not child:
            return render_page(request, "Kiosk", "<div class='card'>Kid not found.</div>")
        chores = list_chore_instances_for_kid(kid_id)
        events = session.exec(
            select(Event)
            .where(Event.child_id == kid_id)
            .order_by(desc(Event.timestamp))
            .limit(10)
        ).all()
    event_rows = "".join(
        f"<tr><td data-label='When'>{event.timestamp.strftime('%b %d, %I:%M %p')}</td>"
        f"<td data-label='Δ Amount' class='right'>{'+' if event.change_cents>=0 else ''}{usd(event.change_cents)}</td>"
        f"<td data-label='Reason'>{event.reason}</td></tr>"
        for event in events
    ) or "<tr><td>(no events)</td></tr>"
    chore_cards = "".join(
        f"<div class='card'><b>{chore.name}</b> <span class='muted'>({chore.type})</span> "
        f"<span class='pill' style='margin-left:8px;'>{(inst.status if inst else 'available').title()}</span> "
        f"<span class='muted' style='margin-left:8px;'>+{usd(chore.award_cents)}</span></div>"
        for chore, inst in chores
    ) or "<div class='muted'>(no chores)</div>"
    inner = f"""
    <div class='card kiosk'>
      <div><div class='name'>{child.name}</div><div class='muted'>{child.kid_id} • L{child.level} • Streak {child.streak_days}</div></div>
      <div class='balance'>{usd(child.balance_cents)}</div>
    </div>
    <div class='grid'>
      <div class='card'><h3>Chores</h3>{chore_cards}</div>
      <div class='card'><h3>Recent Activity</h3><table><tr><th>When</th><th>Δ Amount</th><th>Reason</th></tr>{event_rows}</table></div>
    </div>
    """
    return render_page(request, f"Kiosk — {child.name}", inner)


@app.get("/admin/kiosk_full", response_class=HTMLResponse)
def admin_kiosk_full(request: Request, kid_id: str = Query(...)):
    if (redirect := require_admin(request)) is not None:
        return redirect
    with Session(engine) as session:
        child = session.exec(select(Child).where(Child.kid_id == kid_id)).first()
        if not child:
            return render_page(request, "Kiosk", "<div class='card'>Kid not found.</div>")
        chores = list_chore_instances_for_kid(kid_id)
    head = "<meta http-equiv='refresh' content='10'>"
    chore_cards = "".join(
        f"<div class='card'><b>{chore.name}</b> <span class='muted'>({chore.type})</span>"
        f" <span class='pill' style='margin-left:8px;'>{(inst.status if inst else 'available').title()}</span></div>"
        for chore, inst in chores
    ) or "<div class='muted'>(no chores)</div>"
    inner = f"""
    <div class='card kiosk'>
      <div><div class='name'>{child.name} <span class='muted'>{child.kid_id}</span></div></div>
      <div class='balance'>{usd(child.balance_cents)}</div>
    </div>
    <div class='card'><h3>Chores</h3>{chore_cards}<p class='muted' style='margin-top:6px;'>Auto-refresh every 10 seconds.</p></div>
    """
    return render_page(request, f"Kiosk — {child.name}", inner, head_extra=head)

@app.get("/admin/chores", response_class=HTMLResponse)
def admin_manage_chores(request: Request, kid_id: str = Query(...)):
    if (
        redirect := require_admin_permission(
            request, "can_manage_chores", redirect="/admin?section=chores"
        )
    ) is not None:
        return redirect
    if kid_id != GLOBAL_CHORE_KID_ID:
        if (
            denied := ensure_admin_kid_access(
                request, kid_id, redirect="/admin?section=chores"
            )
        ) is not None:
            return denied
    is_global = kid_id == GLOBAL_CHORE_KID_ID
    with Session(engine) as session:
        pending_claim_rows: List[Tuple[GlobalChoreClaim, Child, Chore]] = []
        recent_claim_rows: List[Tuple[GlobalChoreClaim, Child, Chore]] = []
        approved_lookup: Dict[Tuple[int, str], List[GlobalChoreClaim]] = {}
        if is_global:
            child = None
            chores = session.exec(
                select(Chore)
                .where(Chore.kid_id == GLOBAL_CHORE_KID_ID)
                .order_by(desc(Chore.created_at))
            ).all()
            if chores:
                approved_rows = session.exec(
                    select(GlobalChoreClaim)
                    .where(GlobalChoreClaim.chore_id.in_([ch.id for ch in chores]))
                    .where(GlobalChoreClaim.status == GLOBAL_CHORE_STATUS_APPROVED)
                ).all()
                for claim in approved_rows:
                    approved_lookup.setdefault((claim.chore_id, claim.period_key), []).append(claim)
            pending_claim_rows = session.exec(
                select(GlobalChoreClaim, Child, Chore)
                .where(Chore.id == GlobalChoreClaim.chore_id)
                .where(Chore.kid_id == GLOBAL_CHORE_KID_ID)
                .where(Child.kid_id == GlobalChoreClaim.kid_id)
                .where(GlobalChoreClaim.status == GLOBAL_CHORE_STATUS_PENDING)
                .order_by(GlobalChoreClaim.period_key, GlobalChoreClaim.submitted_at)
            ).all()
            recent_claim_rows = session.exec(
                select(GlobalChoreClaim, Child, Chore)
                .where(Chore.id == GlobalChoreClaim.chore_id)
                .where(Chore.kid_id == GLOBAL_CHORE_KID_ID)
                .where(Child.kid_id == GlobalChoreClaim.kid_id)
                .where(GlobalChoreClaim.status != GLOBAL_CHORE_STATUS_PENDING)
                .order_by(desc(GlobalChoreClaim.submitted_at))
                .limit(20)
            ).all()
        else:
            child = session.exec(select(Child).where(Child.kid_id == kid_id)).first()
            if not child:
                return render_page(request, "Chores", "<div class='card'>Kid not found.</div>")
            chores = session.exec(
                select(Chore)
                .where(Chore.kid_id == kid_id)
                .order_by(desc(Chore.created_at))
            ).all()
    rows_parts: List[str] = []
    for chore in chores:
        form_id = f"chore-form-{chore.id}"
        selected_weekdays = chore_weekdays(chore)
        weekday_controls = "".join(
            f"<label class='chore-schedule__weekday'><input type='checkbox' name='weekdays' value='{day}'{' checked' if day in selected_weekdays else ''} form='{form_id}'> {label}</label>"
            for day, label in WEEKDAY_OPTIONS
        )
        specific_value = html_escape(chore.specific_dates or "")
        start_value = chore.start_date.isoformat() if chore.start_date else ""
        end_value = chore.end_date.isoformat() if chore.end_date else ""
        name_value = html_escape(chore.name)
        notes_value = html_escape(chore.notes or "")
        schedule_html = (
            "<div class='chore-schedule'>"
            "<div class='chore-schedule__dates'>"
            f"<input name='start_date' type='date' value='{start_value}' form='{form_id}'>"
            f"<input name='end_date' type='date' value='{end_value}' form='{form_id}'>"
            "</div>"
            f"<div class='chore-schedule__weekdays'>{weekday_controls}</div>"
            f"<input name='specific_dates' placeholder='YYYY-MM-DD,YYYY-MM-DD' value='{specific_value}' form='{form_id}'>"
            "</div>"
        )
        is_global_chore = chore.kid_id == GLOBAL_CHORE_KID_ID
        chore_type = normalize_chore_type(chore.type, is_global=is_global_chore)
        if is_global_chore:
            type_options = ["daily", "weekly", "monthly"]
        else:
            type_options = ["daily", "weekly", "monthly", "special"]
        type_select = "".join(
            f"<option value='{opt}' {'selected' if chore_type == opt else ''}>{opt}</option>"
            for opt in type_options
        )
        action_items = [f"<button type='submit' form='{form_id}'>Save</button>"]
        if not is_global_chore:
            action_items.append(
                "<form method='post' action='/admin/chore_make_available_now' class='chore-row__action-form'>"
                f"<input type='hidden' name='chore_id' value='{chore.id}'>"
                "<button type='submit'>Make Available Now</button>"
                "</form>"
            )
        action_items.append(
            (
                "<form method='post' action='/admin/chores/deactivate' class='chore-row__action-form'>"
                f"<input type='hidden' name='chore_id' value='{chore.id}'><button type='submit' class='danger'>Deactivate</button></form>"
            )
            if chore.active
            else
            (
                "<form method='post' action='/admin/chores/activate' class='chore-row__action-form'>"
                f"<input type='hidden' name='chore_id' value='{chore.id}'><button type='submit'>Activate</button></form>"
            )
        )
        action_html = "<div class='chore-row__actions'>" + "".join(action_items) + "</div>"
        rows_parts.append(
            "<tr>"
            f"<td data-label='Name'><form id='{form_id}' method='post' action='/admin/chores/update'></form>"
            f"<input type='hidden' name='chore_id' value='{chore.id}' form='{form_id}'>"
            f"<input name='name' value='{name_value}' form='{form_id}'></td>"
            f"<td data-label='Type'><select name='type' form='{form_id}'>{type_select}</select></td>"
            f"<td data-label='Award ($)' class='right'><input name='award' type='text' data-money value='{dollars_value(chore.award_cents)}' form='{form_id}' class='chore-field--compact'></td>"
            f"<td data-label='Max Spots'><input name='max_claimants' type='number' min='1' value='{max(1, chore.max_claimants)}' form='{form_id}' class='chore-field--compact'></td>"
            f"<td data-label='Schedule'>{schedule_html}</td>"
            f"<td data-label='Notes'><input name='notes' value='{notes_value}' form='{form_id}'></td>"
            f"<td data-label='Status'><span class='pill'>{'Active' if chore.active else 'Inactive'}</span></td>"
            f"<td data-label='Actions' class='right'>{action_html}</td>"
            "</tr>"
        )
    rows = "".join(rows_parts) or "<tr><td colspan='8' class='muted'>(no chores yet)</td></tr>"
    if is_global:
        heading = "Manage Global Chores"
        badge = f"<span class='pill' style='margin-left:8px;'>{GLOBAL_CHORE_KID_ID}</span>"
        note_html = "<p class='muted' style='margin-top:6px;'>Global chores appear for all kids under “Free-for-all”. Use the controls below to approve or reject submissions.</p>"
    else:
        heading = f"Manage Chores — {child.name}"
        badge = f"<span class='pill' style='margin-left:8px;'>{child.kid_id}</span>"
        note_html = "<p class='muted' style='margin-top:6px;'>“Make Available Now” republishes the chore for the current period (within its active window).</p>"
    chores_table = f"""
    <div class='card'>
      <table class='chore-table'>
        <tr><th>Name</th><th>Type</th><th>Award ($)</th><th>Max Spots</th><th>Schedule</th><th>Notes</th><th>Status</th><th>Actions</th></tr>
        {rows}
      </table>
      {note_html}
    </div>
    """
    pending_html = ""
    history_html = ""
    if is_global:
        pending_groups: Dict[Tuple[int, str], Dict[str, Any]] = {}
        for claim, claimant, chore in pending_claim_rows:
            key = (claim.chore_id, claim.period_key)
            entry = pending_groups.setdefault(key, {"chore": chore, "claims": []})
            entry["claims"].append((claim, claimant))
        if pending_groups:
            group_blocks: List[str] = []
            for (chore_id_val, period_key), data in pending_groups.items():
                chore = data["chore"]
                claims = data["claims"]
                approved_list = approved_lookup.get((chore_id_val, period_key), [])
                approved_total = sum(cl.award_cents for cl in approved_list)
                remaining_award = max(0, chore.award_cents - approved_total)
                remaining_slots = max(0, chore.max_claimants - len(approved_list))
                table_rows = "".join(
                    "<tr>"
                    f"<td data-label='Select'><input type='checkbox' name='claim_ids' value='{claim.id}'></td>"
                    f"<td data-label='Kid'><b>{html_escape(claimant.name)}</b><div class='muted'>{claimant.kid_id}</div></td>"
                    f"<td data-label='Submitted'>{claim.submitted_at.strftime('%Y-%m-%d %H:%M')}</td>"
                    f"<td data-label='Override ($)' class='right'><input name='amount_{claim.id}' type='text' data-money placeholder='optional'></td>"
                    "</tr>"
                    for claim, claimant in claims
                )
                table_rows = table_rows or "<tr><td colspan='4' class='muted'>(no pending claims)</td></tr>"
                group_blocks.append(
                    "<div style='margin-top:12px; padding:12px; border-radius:12px; border:1px solid #1f2937;'>"
                    f"<div style='font-weight:600;'>{html_escape(chore.name)} — {period_key}</div>"
                    f"<div class='muted' style='margin-top:4px;'>Max {chore.max_claimants} kids • Approved {len(approved_list)} • Slots left {remaining_slots} • Remaining award {usd(remaining_award)}</div>"
                    f"<form method='post' action='/admin/global_chore/claims' style='margin-top:8px;'>"
                    f"<input type='hidden' name='chore_id' value='{chore_id_val}'>"
                    f"<input type='hidden' name='period_key' value='{period_key}'>"
                    "<input type='hidden' name='redirect' value='/admin?section=payouts'>"
                    f"<table><tr><th>Select</th><th>Kid</th><th>Submitted</th><th>Override ($)</th></tr>{table_rows}</table>"
                    f"<div style='display:flex; gap:8px; flex-wrap:wrap; margin-top:8px;'>"
                    f"<button type='submit' name='decision' value='approve'>Approve Selected</button>"
                    f"<button type='submit' name='decision' value='reject' class='danger'>Reject Selected</button>"
                    "</div>"
                    "</form>"
                    "</div>"
                )
            pending_html = """
    <div class='card'>
      <h3>Pending Free-for-all Claims</h3>
      <div class='muted'>Select kids to approve or reject. If no override is provided, rewards are split evenly among approved kids.</div>
      {blocks}
    </div>
            """.format(blocks="".join(group_blocks))
        else:
            pending_html = """
    <div class='card'>
      <h3>Pending Free-for-all Claims</h3>
      <p class='muted'>No pending submissions right now.</p>
    </div>
            """
        history_rows = "".join(
            "<tr>"
            f"<td data-label='When'>{(claim.approved_at or claim.submitted_at).strftime('%Y-%m-%d %H:%M')}</td>"
            f"<td data-label='Chore'><b>{html_escape(chore.name)}</b></td>"
            f"<td data-label='Kid'><b>{html_escape(child.name)}</b><div class='muted'>{child.kid_id}</div></td>"
            f"<td data-label='Period'>{claim.period_key}</td>"
            f"<td data-label='Result'>{claim.status.title()}</td>"
            f"<td data-label='Award' class='right'>{usd(claim.award_cents)}</td>"
            "</tr>"
            for claim, child, chore in recent_claim_rows
        ) or "<tr><td colspan='6' class='muted'>(no recent activity)</td></tr>"
        history_html = f"""
    <div class='card'>
      <h3>Recent Free-for-all Decisions</h3>
      <table><tr><th>When</th><th>Chore</th><th>Kid</th><th>Period</th><th>Result</th><th>Award</th></tr>{history_rows}</table>
    </div>
    """
    topbar = f"""
    <div class='topbar'><h3>{heading} {badge}</h3>
      <a href='/admin'><button>Back</button></a>
    </div>
    """
    inner = f"""
    {topbar}
    {chores_table}
    {pending_html}
    {history_html}
    """
    return render_page(request, "Manage Chores", inner)


@app.post("/admin/chores/create")
def admin_chore_create(
    request: Request,
    kid_id: str = Form(...),
    name: str = Form(...),
    type: str = Form(...),
    award: str = Form(...),
    max_claimants: str = Form("1"),
    start_date: Optional[str] = Form(None),
    end_date: Optional[str] = Form(None),
    notes: str = Form(""),
    weekdays: List[str] = Form([]),
    specific_dates: str = Form(""),
):
    if (
        redirect := require_admin_permission(
            request, "can_manage_chores", redirect="/admin?section=chores"
        )
    ) is not None:
        return redirect
    award_c = to_cents_from_dollars_str(award, 0)
    try:
        max_claims_value = int((max_claimants or "1").strip())
    except ValueError:
        max_claims_value = 1
    max_claims_value = max(1, max_claims_value)
    weekday_csv = serialize_weekday_selection(weekdays) if weekdays else None
    dates_csv = serialize_specific_dates(specific_dates) if specific_dates else None
    kid_value = (kid_id or "").strip()
    if kid_value and kid_value != GLOBAL_CHORE_KID_ID:
        if (
            denied := ensure_admin_kid_access(
                request, kid_value, redirect="/admin?section=chores"
            )
        ) is not None:
            return denied
    normalized_type = normalize_chore_type(type, is_global=kid_value == GLOBAL_CHORE_KID_ID)
    kid_label = "Free-for-all" if kid_value == GLOBAL_CHORE_KID_ID else kid_value or "Unknown"
    with Session(engine) as session:
        if kid_value and kid_value != GLOBAL_CHORE_KID_ID:
            target_child = session.exec(select(Child).where(Child.kid_id == kid_value)).first()
            if target_child:
                kid_label = target_child.name
        chore = Chore(
            kid_id=kid_value,
            name=name.strip(),
            type=normalized_type,
            award_cents=award_c,
            notes=notes.strip() or None,
            start_date=date.fromisoformat(start_date) if start_date else None,
            end_date=date.fromisoformat(end_date) if end_date else None,
            max_claimants=max_claims_value,
            weekdays=weekday_csv,
            specific_dates=dates_csv,
        )
        session.add(chore)
        session.commit()
    set_admin_notice(
        request,
        f"Added chore '{name.strip()}' for {html_escape(kid_label)}.",
        "success",
    )
    return RedirectResponse("/admin?section=chores", status_code=302)


@app.post("/admin/chores/update")
def admin_chore_update(
    request: Request,
    chore_id: int = Form(...),
    name: str = Form(...),
    type: str = Form(...),
    award: str = Form(...),
    max_claimants: str = Form("1"),
    start_date: Optional[str] = Form(None),
    end_date: Optional[str] = Form(None),
    notes: str = Form(""),
    weekdays: List[str] = Form([]),
    specific_dates: str = Form(""),
):
    if (
        redirect := require_admin_permission(
            request, "can_manage_chores", redirect="/admin?section=chores"
        )
    ) is not None:
        return redirect
    award_c = to_cents_from_dollars_str(award, 0)
    try:
        max_claims_value = int((max_claimants or "1").strip())
    except ValueError:
        max_claims_value = 1
    max_claims_value = max(1, max_claims_value)
    weekday_csv = serialize_weekday_selection(weekdays) if weekdays else None
    dates_csv = serialize_specific_dates(specific_dates) if specific_dates else None
    with Session(engine) as session:
        chore = session.get(Chore, chore_id)
        if not chore:
            return RedirectResponse("/admin", status_code=302)
        if chore.kid_id and chore.kid_id != GLOBAL_CHORE_KID_ID:
            if (
                denied := ensure_admin_kid_access(
                    request, chore.kid_id, redirect="/admin?section=chores"
                )
            ) is not None:
                return denied
        normalized_type = normalize_chore_type(type, is_global=chore.kid_id == GLOBAL_CHORE_KID_ID)
        target_kid = chore.kid_id
        chore.name = name.strip()
        chore.type = normalized_type
        chore.award_cents = award_c
        chore.notes = notes.strip() or None
        chore.start_date = date.fromisoformat(start_date) if start_date else None
        chore.end_date = date.fromisoformat(end_date) if end_date else None
        chore.max_claimants = max_claims_value
        chore.weekdays = weekday_csv
        chore.specific_dates = dates_csv
        session.add(chore)
        session.commit()
    return RedirectResponse(f"/admin/chores?kid_id={target_kid}", status_code=302)


@app.post("/admin/global_chore/claims")
async def admin_global_chore_claims(request: Request):
    form = await request.form()
    decision = (form.get("decision") or "approve").strip().lower()
    chore_id_raw = form.get("chore_id") or "0"
    period_key = (form.get("period_key") or "").strip()
    reason_text = (form.get("reason") or "").strip()
    redirect_target = (form.get("redirect") or "").strip()
    if not redirect_target or not redirect_target.startswith("/"):
        redirect_target = f"/admin/chores?kid_id={GLOBAL_CHORE_KID_ID}"
    if (
        redirect_response := require_admin_permission(
            request, "can_manage_payouts", redirect=redirect_target
        )
    ) is not None:
        return redirect_response
    try:
        chore_id = int(chore_id_raw)
    except ValueError:
        chore_id = 0
    claim_ids_raw = form.getlist("claim_ids") if hasattr(form, "getlist") else []
    selected_ids: List[int] = []
    for raw in claim_ids_raw:
        try:
            selected_ids.append(int(raw))
        except (TypeError, ValueError):
            continue
    if not selected_ids:
        body = "<div class='card'><p style='color:#f87171;'>Select at least one submission first.</p><p><a href='/admin/chores?kid_id=" + GLOBAL_CHORE_KID_ID + "'>Back</a></p></div>"
        return render_page(request, "Approve Global Chores", body, status_code=400)
    with Session(engine) as session:
        chore = session.get(Chore, chore_id)
        if (
            not chore
            or chore.kid_id != GLOBAL_CHORE_KID_ID
            or not period_key
        ):
            body = "<div class='card'><p style='color:#f87171;'>Could not find that Free-for-all chore.</p><p><a href='/admin/chores?kid_id=" + GLOBAL_CHORE_KID_ID + "'>Back</a></p></div>"
            return render_page(request, "Approve Global Chores", body, status_code=404)
        claims = session.exec(
            select(GlobalChoreClaim)
            .where(GlobalChoreClaim.id.in_(selected_ids))
        ).all()
        if len(claims) != len(selected_ids):
            body = "<div class='card'><p style='color:#f87171;'>Some submissions could not be loaded.</p><p><a href='/admin/chores?kid_id=" + GLOBAL_CHORE_KID_ID + "'>Back</a></p></div>"
            return render_page(request, "Approve Global Chores", body, status_code=400)
        claims.sort(key=lambda c: selected_ids.index(c.id))
        for claim in claims:
            if claim.chore_id != chore.id or claim.period_key != period_key:
                body = "<div class='card'><p style='color:#f87171;'>Selected claims do not match this chore/period.</p><p><a href='/admin/chores?kid_id=" + GLOBAL_CHORE_KID_ID + "'>Back</a></p></div>"
                return render_page(request, "Approve Global Chores", body, status_code=400)
            if claim.status != GLOBAL_CHORE_STATUS_PENDING:
                body = "<div class='card'><p style='color:#f87171;'>Only pending submissions can be processed.</p><p><a href='/admin/chores?kid_id=" + GLOBAL_CHORE_KID_ID + "'>Back</a></p></div>"
                return render_page(request, "Approve Global Chores", body, status_code=400)
            if (
                denied := ensure_admin_kid_access(
                    request, claim.kid_id, redirect=redirect_target
                )
            ) is not None:
                return denied
        approved_existing = session.exec(
            select(GlobalChoreClaim)
            .where(GlobalChoreClaim.chore_id == chore.id)
            .where(GlobalChoreClaim.period_key == period_key)
            .where(GlobalChoreClaim.status == GLOBAL_CHORE_STATUS_APPROVED)
        ).all()
        approved_total = sum(cl.award_cents for cl in approved_existing)
        remaining_slots = max(0, chore.max_claimants - len(approved_existing))
        now = datetime.utcnow()
        role = admin_role(request) or "admin"
        if decision == "reject":
            for claim in claims:
                claim.status = GLOBAL_CHORE_STATUS_REJECTED
                claim.approved_at = now
                claim.approved_by = role
                if reason_text:
                    claim.notes = reason_text
                session.add(claim)
                child = session.exec(select(Child).where(Child.kid_id == claim.kid_id)).first()
                if child:
                    child.updated_at = now
                    session.add(child)
                    rejection_reason = f"global_chore_denied:{chore.name}:{period_key}"
                    if reason_text:
                        rejection_reason += f" ({reason_text})"
                    session.add(
                        Event(
                            child_id=child.kid_id,
                            change_cents=0,
                            reason=rejection_reason,
                        )
                    )
            session.commit()
            set_admin_notice(
                request,
                f"Rejected {len(claims)} Free-for-all submission{'s' if len(claims) != 1 else ''} for {html_escape(chore.name)}.",
                "success",
            )
            return RedirectResponse(redirect_target, status_code=302)
        if len(claims) > remaining_slots:
            body = "<div class='card'><p style='color:#f87171;'>Not enough spots remain to approve that many kids.</p><p><a href='/admin/chores?kid_id=" + GLOBAL_CHORE_KID_ID + "'>Back</a></p></div>"
            return render_page(request, "Approve Global Chores", body, status_code=400)
        remaining_award = max(0, chore.award_cents - approved_total)
        overrides: Dict[int, int] = {}
        override_total = 0
        for claim in claims:
            raw_amount = (form.get(f"amount_{claim.id}") or "").strip()
            if not raw_amount:
                continue
            cents = to_cents_from_dollars_str(raw_amount, 0)
            if cents <= 0:
                continue
            overrides[claim.id] = cents
            override_total += cents
        if override_total > remaining_award:
            body = "<div class='card'><p style='color:#f87171;'>Override amounts exceed the remaining reward.</p><p><a href='/admin/chores?kid_id=" + GLOBAL_CHORE_KID_ID + "'>Back</a></p></div>"
            return render_page(request, "Approve Global Chores", body, status_code=400)
        auto_claims = [claim for claim in claims if claim.id not in overrides]
        auto_award_pool = remaining_award - override_total
        share_map: Dict[int, int] = dict(overrides)
        share_count = len(auto_claims)
        if share_count > 0:
            if auto_award_pool < 0:
                auto_award_pool = 0
            base_share = auto_award_pool // share_count
            remainder = auto_award_pool % share_count
            for idx, claim in enumerate(auto_claims):
                share_map[claim.id] = base_share + (1 if idx < remainder else 0)
        payout_total = sum(share_map.values())
        if payout_total > remaining_award:
            body = "<div class='card'><p style='color:#f87171;'>Calculated rewards exceed the remaining amount.</p><p><a href='/admin/chores?kid_id=" + GLOBAL_CHORE_KID_ID + "'>Back</a></p></div>"
            return render_page(request, "Approve Global Chores", body, status_code=400)
        for award_value in share_map.values():
            if award_value <= 0:
                continue
            if (
                limit_redirect := ensure_admin_amount_within_limits(
                    request, award_value, "credit", redirect=redirect_target
                )
            ) is not None:
                return limit_redirect
        for claim in claims:
            award_cents = share_map.get(claim.id, 0)
            claim.status = GLOBAL_CHORE_STATUS_APPROVED
            claim.award_cents = award_cents
            claim.approved_at = now
            claim.approved_by = role
            if reason_text:
                claim.notes = reason_text
            session.add(claim)
            child = session.exec(select(Child).where(Child.kid_id == claim.kid_id)).first()
            if child:
                if award_cents > 0:
                    child.balance_cents += award_cents
                    _update_gamification(child, award_cents)
                child.updated_at = now
                reason = f"global_chore:{chore.name}:{period_key}"
                if reason_text:
                    reason += f" ({reason_text})"
                event = Event(child_id=child.kid_id, change_cents=award_cents, reason=reason)
                session.add(event)
            session.add(child)
        session.commit()
    set_admin_notice(
        request,
        f"Approved {len(claims)} Free-for-all submission{'s' if len(claims) != 1 else ''} for {html_escape(chore.name)} totaling {usd(sum(share_map.values()))}.",
        "success",
    )
    return RedirectResponse(redirect_target, status_code=302)


@app.post("/admin/chores/activate")
def admin_chore_activate(request: Request, chore_id: int = Form(...)):
    if (
        redirect := require_admin_permission(
            request, "can_manage_chores", redirect="/admin?section=chores"
        )
    ) is not None:
        return redirect
    with Session(engine) as session:
        chore = session.get(Chore, chore_id)
        if not chore:
            return RedirectResponse("/admin", status_code=302)
        if chore.kid_id and chore.kid_id != GLOBAL_CHORE_KID_ID:
            if (
                denied := ensure_admin_kid_access(
                    request, chore.kid_id, redirect="/admin?section=chores"
                )
            ) is not None:
                return denied
        target_kid = chore.kid_id
        chore.active = True
        session.add(chore)
        session.commit()
    return RedirectResponse(f"/admin/chores?kid_id={target_kid}", status_code=302)


@app.post("/admin/chores/deactivate")
def admin_chore_deactivate(request: Request, chore_id: int = Form(...)):
    if (
        redirect := require_admin_permission(
            request, "can_manage_chores", redirect="/admin?section=chores"
        )
    ) is not None:
        return redirect
    with Session(engine) as session:
        chore = session.get(Chore, chore_id)
        if not chore:
            return RedirectResponse("/admin", status_code=302)
        if chore.kid_id and chore.kid_id != GLOBAL_CHORE_KID_ID:
            if (
                denied := ensure_admin_kid_access(
                    request, chore.kid_id, redirect="/admin?section=chores"
                )
            ) is not None:
                return denied
        target_kid = chore.kid_id
        chore.active = False
        session.add(chore)
        session.commit()
    return RedirectResponse(f"/admin/chores?kid_id={target_kid}", status_code=302)


@app.post("/admin/chore_make_available_now")
def chore_make_available_now(request: Request, chore_id: int = Form(...)):
    if (
        redirect := require_admin_permission(
            request, "can_manage_chores", redirect="/admin?section=chores"
        )
    ) is not None:
        return redirect
    moment = now_local()
    today = moment.date()
    with Session(engine) as session:
        chore = session.get(Chore, chore_id)
        if not chore:
            return render_page(request, "Admin", "<div class='card danger'>Chore not found.</div>")
        if chore.kid_id and chore.kid_id != GLOBAL_CHORE_KID_ID:
            if (
                denied := ensure_admin_kid_access(
                    request, chore.kid_id, redirect="/admin?section=chores"
                )
            ) is not None:
                return denied
        kid_id = chore.kid_id
        if not is_chore_in_window(chore, today):
            return RedirectResponse(f"/admin/chores?kid_id={kid_id}", status_code=302)
        chore_type = normalize_chore_type(chore.type)
        pk = "SPECIAL" if chore_type == "special" else period_key_for(chore_type, moment)
        instance = ChoreInstance(chore_id=chore.id, period_key=pk, status="available")
        session.add(instance)
        session.commit()
    return RedirectResponse(f"/admin/chores?kid_id={kid_id}", status_code=302)

@app.get("/admin/goals", response_class=HTMLResponse)
def admin_goals(request: Request, kid_id: str = Query(...)):
    if (
        redirect := require_admin_permission(
            request, "can_manage_allowance", redirect="/admin?section=goals"
        )
    ) is not None:
        return redirect
    if (
        denied := ensure_admin_kid_access(
            request, kid_id, redirect="/admin?section=goals"
        )
    ) is not None:
        return denied
    with Session(engine) as session:
        child = session.exec(select(Child).where(Child.kid_id == kid_id)).first()
        if not child:
            return render_page(request, "Goals", "<div class='card'>Kid not found.</div>")
        goals = session.exec(select(Goal).where(Goal.kid_id == kid_id).order_by(desc(Goal.created_at))).all()
    rows = "".join(
        f"<tr>"
        f"<td data-label='Goal'><b>{goal.name}</b>" + (" <span class='pill' title='Goal reached'>Reached</span>" if goal.saved_cents >= goal.target_cents else "") + "</td>"
        f"<td data-label='Saved' class='right'>{usd(goal.saved_cents)} / {usd(goal.target_cents)}"
        f"<div class='muted'>{format_percent(percent_complete(goal.saved_cents, goal.target_cents))} complete</div></td>"
        f"<td data-label='Actions' class='right'>"
        f"<form class='inline' method='post' action='/admin/goal_update'>"
        f"<input type='hidden' name='goal_id' value='{goal.id}'>"
        f"<input type='hidden' name='kid_id' value='{kid_id}'>"
        f"<input name='name' value='{goal.name}' style='max-width:160px'>"
        f"<input name='target' type='text' data-money value='{dollars_value(goal.target_cents)}' style='max-width:140px'>"
        f"<button type='submit'>Update</button></form> "
        f"<form class='inline' method='post' action='/admin/goal_return_funds' style='margin-left:6px;'>"
        f"<input type='hidden' name='goal_id' value='{goal.id}'>"
        f"<input type='hidden' name='kid_id' value='{kid_id}'>"
        f"<button type='submit' class='danger'>Return Funds</button></form> "
        f"<form class='inline' method='post' action='/admin/goal_delete' onsubmit=\"return confirm('Delete goal and refund saved funds?');\" style='margin-left:6px;'>"
        f"<input type='hidden' name='goal_id' value='{goal.id}'>"
        f"<input type='hidden' name='kid_id' value='{kid_id}'>"
        f"<button type='submit' class='danger'>Delete</button></form>"
        f"</td></tr>"
        for goal in goals
    ) or "<tr><td>(no goals)</td></tr>"
    inner = f"""
    <div class='topbar'><h3>Goals — {child.name} <span class='pill' style='margin-left:8px;'>{child.kid_id}</span></h3>
      <a href='/admin'><button>Back</button></a>
    </div>
    <div class='card'>
      <form method='post' action='/admin/goal_create' class='inline'>
        <input type='hidden' name='kid_id' value='{kid_id}'>
        <input name='name' placeholder='e.g. Lego set' required>
        <input name='target' type='text' data-money placeholder='target $' required>
        <button type='submit'>Create Goal</button>
      </form>
      <table style='margin-top:8px;'><tr><th>Goal</th><th>Saved</th><th>Actions</th></tr>{rows}</table>
    </div>
    """
    return render_page(request, "Goals", inner)


@app.get("/admin/statement", response_class=HTMLResponse)
def admin_statement(request: Request, kid_id: str = Query(...)):
    if (redirect := require_admin(request)) is not None:
        return redirect
    cd_rates_bps = {code: DEFAULT_CD_RATE_BPS for code, _, _ in CD_TERM_OPTIONS}
    with Session(engine) as session:
        child = session.exec(select(Child).where(Child.kid_id == kid_id)).first()
        if not child:
            return render_page(request, "Statement", "<div class='card'>Kid not found.</div>")
        events = session.exec(
            select(Event)
            .where(Event.child_id == kid_id)
            .order_by(desc(Event.timestamp))
            .limit(50)
        ).all()
        goals = session.exec(select(Goal).where(Goal.kid_id == kid_id).order_by(desc(Goal.created_at))).all()
        certificates = session.exec(
            select(Certificate)
            .where(Certificate.kid_id == kid_id)
            .order_by(desc(Certificate.opened_at))
        ).all()
        cd_rates_bps = get_all_cd_rate_bps(session)
    moment = datetime.utcnow()
    instruments = list_market_instruments_for_kid(kid_id)
    holding_details: List[Dict[str, Any]] = []
    total_market_c = 0
    total_invested_c = 0
    total_unrealized_c = 0
    total_realized_c = 0
    for inst in instruments:
        metrics = compute_holdings_metrics(kid_id, inst.symbol)
        holding_details.append(
            {
                "symbol": inst.symbol,
                "name": inst.name or inst.symbol,
                "kind": inst.kind,
                "metrics": metrics,
            }
        )
        total_market_c += metrics["market_value_c"]
        total_invested_c += metrics["invested_cost_c"]
        total_unrealized_c += metrics["unrealized_pl_c"]
        total_realized_c += metrics["realized_pl_c"]
    goal_rows = "".join(
        f"<tr><td data-label='Goal'><b>{goal.name}</b></td>"
        f"<td data-label='Saved' class='right'>{usd(goal.saved_cents)} / {usd(goal.target_cents)}</td>"
        f"<td data-label='Progress' class='right'>{format_percent(percent_complete(goal.saved_cents, goal.target_cents))}</td>"
        f"<td data-label='Status'>{'Reached' if goal.saved_cents >= goal.target_cents else 'In progress'}</td></tr>"
        for goal in goals
    ) or "<tr><td>(no goals yet)</td></tr>"
    reward_events = [
        event
        for event in events
        if isinstance(event.reason, str) and event.reason.startswith("prize:")
    ][:10]
    reward_rows = "".join(
        f"<tr><td data-label='When'>{event.timestamp.strftime('%Y-%m-%d')}</td>"
        f"<td data-label='Reward'>{event.reason.split(':', 1)[1]}</td>"
        f"<td data-label='Cost' class='right'>{usd(-event.change_cents)}</td></tr>"
        for event in reward_events
    ) or "<tr><td>(no rewards)</td></tr>"
    activity_rows = "".join(
        f"<tr><td data-label='When'>{event.timestamp.strftime('%Y-%m-%d %H:%M')}</td>"
        f"<td data-label='Δ Amount' class='right'>{'+' if event.change_cents>=0 else ''}{usd(event.change_cents)}</td>"
        f"<td data-label='Reason'>{event.reason}</td></tr>"
        for event in events
    ) or "<tr><td>(no events)</td></tr>"
    def fmt_signed(value: int) -> str:
        return f"{'+' if value >= 0 else ''}{usd(value)}"

    holding_items: List[str] = []
    for holding in holding_details:
        metrics = holding.get("metrics", {})
        symbol = html_escape(holding.get("symbol", "?"))
        name = html_escape(holding.get("name") or symbol)
        shares = metrics.get("shares", 0.0)
        price_c = metrics.get("price_c", 0)
        value_c = metrics.get("market_value_c", 0)
        invested_c = metrics.get("invested_cost_c", 0)
        unrealized_c = metrics.get("unrealized_pl_c", 0)
        realized_c = metrics.get("realized_pl_c", 0)
        total_pl = unrealized_c + realized_c
        if invested_c:
            pct = (total_pl / invested_c) * 100
            pct_text = f" • Return {pct:.1f}%"
        else:
            pct_text = ""
        holding_items.append(
            "<li>"
            + f"<div style='display:flex; flex-direction:column; gap:2px;'>"
            + f"<div><b>{symbol}</b> <span class='muted'>{name}</span></div>"
            + f"<div class='muted'>Shares {shares:.4f} @ {usd(price_c)}</div>"
            + f"<div>Value {usd(value_c)} • Invested {usd(invested_c)} • P/L {fmt_signed(total_pl)}{pct_text}</div>"
            + f"<div class='muted'>Unrealized {fmt_signed(unrealized_c)} • Realized {fmt_signed(realized_c)}</div>"
            + "</div>"
            + "</li>"
        )
    holdings_html = (
        "<ul class='portfolio-holdings'>" + "".join(holding_items) + "</ul>"
    ) if holding_items else "<div class='muted'>No tracked holdings yet.</div>"

    cert_rows = ""
    active_cd_total = 0
    active_cd_count = 0
    ready_cd = 0
    certificate_items: List[str] = []
    for certificate in certificates:
        value_c = certificate_value_cents(certificate, at=moment)
        maturity = certificate_maturity_date(certificate)
        progress_pct = certificate_progress_percent(certificate, at=moment)
        rate_display = certificate.rate_bps / 100
        if certificate.matured_at:
            status = f"Cashed out on {certificate.matured_at.strftime('%Y-%m-%d')}"
            progress_pct = 100.0
        elif moment >= maturity:
            status = "Matured — ready to cash out"
            ready_cd += 1
        else:
            status = f"Matures {maturity:%Y-%m-%d}"
        if certificate.matured_at is None:
            active_cd_total += value_c
            active_cd_count += 1
        certificate_items.append(
            "<li>"
            + f"<div style='display:flex; flex-direction:column; gap:2px;'>"
            + f"<div><b>{usd(certificate.principal_cents)}</b> principal • {rate_display:.2f}% ({certificate_term_label(certificate)})</div>"
            + f"<div>Value {usd(value_c)} • Progress {format_percent(progress_pct)}</div>"
            + f"<div class='muted'>{status}</div>"
            + "</div>"
            + "</li>"
        )
    certificates_html = (
        "<ul class='portfolio-cds'>" + "".join(certificate_items) + "</ul>"
    ) if certificate_items else "<div class='muted'>(no certificates)</div>"
    cd_rates_pct = {
        code: cd_rates_bps.get(code, DEFAULT_CD_RATE_BPS) / 100 for code, _, _ in CD_TERM_OPTIONS
    }
    cd_rates_summary = ", ".join(
        f"{label} {cd_rates_pct[code]:.2f}%" for code, label, _ in CD_TERM_OPTIONS
    )
    ready_note = (
        f"<div class='muted' style='margin-top:4px;'>{ready_cd} certificate{'s' if ready_cd != 1 else ''} ready to cash out.</div>"
        if ready_cd
        else "<div class='muted' style='margin-top:4px;'>All active certificates are still growing.</div>"
    )
    snapshot_card = f"""
    <div class='card'>
      <h3>Account Snapshot</h3>
      <div><b>Balance:</b> {usd(child.balance_cents)}</div>
      <div><b>Weekly allowance:</b> {usd(child.allowance_cents)}</div>
      <div><b>Level:</b> {child.level} • Streak: {child.streak_days} days</div>
      <div style='margin-top:6px;'><b>Badges:</b> {_badges_html(child.badges)}</div>
      <div class='muted' style='margin-top:6px;'>Last updated {(child.updated_at or datetime.utcnow()):%Y-%m-%d %H:%M}</div>
    </div>
    """
    net_pl_c = total_unrealized_c + total_realized_c
    total_assets_c = child.balance_cents + total_market_c + active_cd_total
    total_return_pct = (net_pl_c / total_invested_c * 100) if total_invested_c else None
    return_line = (
        f"Total return {total_return_pct:.2f}%"
        if total_return_pct is not None
        else "Total return —"
    )
    investing_card = f"""
    <div class='card'>
      <h3>Investing Overview</h3>
      <div><b>Total assets:</b> {usd(total_assets_c)}</div>
      <div><b>Cash:</b> {usd(child.balance_cents)}</div>
      <div><b>Markets:</b> {usd(total_market_c)} • CDs {usd(active_cd_total)}</div>
      <div><b>P/L:</b> {fmt_signed(total_unrealized_c)} unrealized, {fmt_signed(total_realized_c)} realized • {return_line}</div>
      <h4 style='margin-top:12px;'>Stock &amp; fund holdings</h4>
      {holdings_html}
      <h4 style='margin-top:12px;'>Certificates of Deposit</h4>
      <div class='muted'>Current rates: {cd_rates_summary}</div>
      <div class='muted'>Active certificates: {active_cd_count} worth {usd(active_cd_total)}.</div>
      {ready_note}
      {certificates_html}
    </div>
    """
    goals_card = f"""
    <div class='card'>
      <h3>Savings Goals</h3>
      <table><tr><th>Goal</th><th>Saved</th><th>Progress</th><th>Status</th></tr>{goal_rows}</table>
    </div>
    """
    rewards_card = f"""
    <div class='card'>
      <h3>Rewards &amp; Prizes</h3>
      <table><tr><th>When</th><th>Reward</th><th>Cost</th></tr>{reward_rows}</table>
    </div>
    """
    activity_card = f"""
    <div class='card'>
      <h3>Recent Activity</h3>
      <table><tr><th>When</th><th>Δ Amount</th><th>Reason</th></tr>{activity_rows}</table>
    </div>
    """
    inner = f"""
    <div class='topbar'><h3>Account Statement — {child.name} <span class='pill' style='margin-left:8px;'>{child.kid_id}</span></h3>
      <a href='/admin'><button>Back</button></a>
    </div>
    <div class='grid'>
      {snapshot_card}
      {investing_card}
    </div>
    <div class='grid'>
      {goals_card}
      {rewards_card}
    </div>
    {activity_card}
    """
    return render_page(request, "Account Statement", inner)


@app.post("/admin/goal_create")
def admin_goal_create(request: Request, kid_id: str = Form(...), name: str = Form(...), target: str = Form(...)):
    if (
        redirect := require_admin_permission(
            request, "can_manage_allowance", redirect="/admin?section=goals"
        )
    ) is not None:
        return redirect
    if (
        denied := ensure_admin_kid_access(
            request, kid_id, redirect="/admin?section=goals"
        )
    ) is not None:
        return denied
    target_c = to_cents_from_dollars_str(target, 0)
    with Session(engine) as session:
        session.add(Goal(kid_id=kid_id, name=name.strip(), target_cents=target_c))
        session.commit()
    return RedirectResponse(f"/admin/goals?kid_id={kid_id}", status_code=302)


@app.post("/admin/goal_update")
def admin_goal_update(request: Request, goal_id: int = Form(...), kid_id: str = Form(...), name: str = Form(...), target: str = Form(...)):
    if (
        redirect := require_admin_permission(
            request, "can_manage_allowance", redirect="/admin?section=goals"
        )
    ) is not None:
        return redirect
    if (
        denied := ensure_admin_kid_access(
            request, kid_id, redirect="/admin?section=goals"
        )
    ) is not None:
        return denied
    target_c = to_cents_from_dollars_str(target, 0)
    with Session(engine) as session:
        goal = session.get(Goal, goal_id)
        if not goal or goal.kid_id != kid_id:
            return RedirectResponse(f"/admin/goals?kid_id={kid_id}", status_code=302)
        goal.name = name.strip()
        goal.target_cents = max(0, target_c)
        if goal.saved_cents >= goal.target_cents and goal.achieved_at is None:
            goal.achieved_at = datetime.utcnow()
            session.add(Event(child_id=kid_id, change_cents=0, reason=f"goal_reached:{goal.name}"))
        session.add(goal)
        session.commit()
    return RedirectResponse(f"/admin/goals?kid_id={kid_id}", status_code=302)


@app.post("/admin/goal_return_funds")
def admin_goal_return_funds(request: Request, goal_id: int = Form(...), kid_id: Optional[str] = Form(None)):
    if (
        redirect := require_admin_permission(
            request, "can_manage_allowance", redirect="/admin?section=goals"
        )
    ) is not None:
        return redirect
    with Session(engine) as session:
        goal = session.get(Goal, goal_id)
        if not goal:
            return RedirectResponse("/admin", status_code=302)
        kid = kid_id or goal.kid_id
        child = session.exec(select(Child).where(Child.kid_id == kid)).first()
        if not child:
            return RedirectResponse("/admin", status_code=302)
        redirect_target = f"/admin/goals?kid_id={kid}"
        if (
            denied := ensure_admin_kid_access(
                request, kid, redirect=redirect_target
            )
        ) is not None:
            return denied
        if goal.saved_cents > 0:
            if (
                limit_redirect := ensure_admin_amount_within_limits(
                    request, goal.saved_cents, "credit", redirect=redirect_target
                )
            ) is not None:
                return limit_redirect
            child.balance_cents += goal.saved_cents
            session.add(Event(child_id=kid, change_cents=goal.saved_cents, reason=f"goal_refund_admin:{goal.name}"))
            goal.saved_cents = 0
            child.updated_at = datetime.utcnow()
            session.add(child)
            session.add(goal)
            session.commit()
    if kid_id:
        return RedirectResponse(f"/admin/goals?kid_id={kid_id}", status_code=302)
    return RedirectResponse("/admin", status_code=302)


@app.post("/admin/goal_delete")
def admin_goal_delete(request: Request, goal_id: int = Form(...), kid_id: Optional[str] = Form(None)):
    if (
        redirect := require_admin_permission(
            request, "can_manage_allowance", redirect="/admin?section=goals"
        )
    ) is not None:
        return redirect
    with Session(engine) as session:
        goal = session.get(Goal, goal_id)
        if not goal:
            return RedirectResponse("/admin", status_code=302)
        target_kid = kid_id or goal.kid_id
        if (
            denied := ensure_admin_kid_access(
                request, target_kid, redirect=f"/admin/goals?kid_id={target_kid}"
            )
        ) is not None:
            return denied
        child = session.exec(select(Child).where(Child.kid_id == goal.kid_id)).first()
        if child and goal.saved_cents > 0:
            redirect_target = f"/admin/goals?kid_id={goal.kid_id}"
            if (
                limit_redirect := ensure_admin_amount_within_limits(
                    request, goal.saved_cents, "credit", redirect=redirect_target
                )
            ) is not None:
                return limit_redirect
            child.balance_cents += goal.saved_cents
            session.add(Event(child_id=goal.kid_id, change_cents=goal.saved_cents, reason=f"goal_refund_delete_admin:{goal.name}"))
            child.updated_at = datetime.utcnow()
            session.add(child)
        session.delete(goal)
        session.commit()
    if kid_id:
        return RedirectResponse(f"/admin/goals?kid_id={kid_id}", status_code=302)
    return RedirectResponse("/admin", status_code=302)


@app.post("/admin/goal_grant")
def admin_goal_grant(request: Request, goal_id: int = Form(...)):
    if (
        redirect := require_admin_permission(
            request, "can_manage_allowance", redirect="/admin?section=goals"
        )
    ) is not None:
        return redirect
    with Session(engine) as session:
        goal = session.get(Goal, goal_id)
        if not goal:
            return RedirectResponse("/admin", status_code=302)
        if (
            denied := ensure_admin_kid_access(
                request, goal.kid_id, redirect=f"/admin/goals?kid_id={goal.kid_id}"
            )
        ) is not None:
            return denied
        session.add(Event(child_id=goal.kid_id, change_cents=0, reason=f"goal_granted:{goal.name}"))
        session.delete(goal)
        session.commit()
    return RedirectResponse("/admin", status_code=302)

@app.post("/create_kid")
def create_kid(request: Request, kid_id: str = Form(...), name: str = Form(...), starting: str = Form("0.00"), allowance: str = Form("0.00"), kid_pin: str = Form("")):
    if (
        redirect := require_admin_permission(
            request, "can_create_accounts", redirect="/admin?section=accounts"
        )
    ) is not None:
        return redirect
    starting_c = to_cents_from_dollars_str(starting, 0)
    allowance_c = to_cents_from_dollars_str(allowance, 0)
    with Session(engine) as session:
        if session.exec(select(Child).where(Child.kid_id == kid_id)).first():
            body = "<div class='card'><p style='color:#ff6b6b;'>kid_id exists.</p><p><a href='/admin'>Back</a></p></div>"
            return render_page(request, "Admin", body)
        child = Child(
            kid_id=kid_id.strip(),
            name=name.strip(),
            balance_cents=starting_c,
            allowance_cents=allowance_c,
            kid_pin=(kid_pin or "").strip(),
        )
        session.add(child)
        if starting_c:
            session.add(Event(child_id=kid_id.strip(), change_cents=starting_c, reason="starting_balance"))
        session.commit()
    set_admin_notice(request, f"Created kid profile {html_escape(name.strip())}.", "success")
    return RedirectResponse("/admin?section=accounts#create-kid", status_code=302)


@app.post("/delete_kid")
def delete_kid(request: Request, kid_id: str = Form(...), pin: str = Form(...)):
    if (
        redirect := require_admin_permission(
            request, "can_delete_accounts", redirect="/admin?section=accounts"
        )
    ) is not None:
        return redirect
    with Session(engine) as session:
        if resolve_admin_role(pin, session=session) is None:
            body = "<div class='card'><p style='color:#ff6b6b;'>Incorrect parent PIN.</p><p><a href='/admin'>Back</a></p></div>"
            return render_page(request, "Admin", body)
        child = session.exec(select(Child).where(Child.kid_id == kid_id)).first()
        if not child:
            return RedirectResponse("/admin?section=accounts", status_code=302)
        if (
            denied := ensure_admin_kid_access(
                request, child.kid_id, redirect="/admin?section=accounts"
            )
        ) is not None:
            return denied
        kid_name = child.name
        for event in session.exec(select(Event).where(Event.child_id == kid_id)).all():
            session.delete(event)
        for goal in session.exec(select(Goal).where(Goal.kid_id == kid_id)).all():
            session.delete(goal)
        chore_ids = [ch.id for ch in session.exec(select(Chore).where(Chore.kid_id == kid_id)).all()]
        if chore_ids:
            for inst in session.exec(select(ChoreInstance).where(ChoreInstance.chore_id.in_(chore_ids))).all():
                session.delete(inst)
            for chore_id in chore_ids:
                chore = session.get(Chore, chore_id)
                if chore:
                    session.delete(chore)
        for tx in session.exec(select(InvestmentTx).where(InvestmentTx.kid_id == kid_id)).all():
            session.delete(tx)
        holding = session.exec(select(Investment).where(Investment.kid_id == kid_id)).first()
        if holding:
            session.delete(holding)
        for certificate in session.exec(select(Certificate).where(Certificate.kid_id == kid_id)).all():
            session.delete(certificate)
        for link in session.exec(
            select(KidMarketInstrument).where(KidMarketInstrument.kid_id == kid_id)
        ).all():
            session.delete(link)
        session.delete(child)
        session.commit()
    set_admin_notice(
        request,
        f"Deleted kid profile {html_escape(kid_name)} ({html_escape(kid_id)}).",
        "success",
    )
    return RedirectResponse("/admin?section=children", status_code=302)


@app.post("/admin/set_parent_pin")
def admin_set_parent_pin(
    request: Request,
    role: str = Form(...),
    new_pin: str = Form(...),
    confirm_pin: str = Form(...),
):
    if (
        redirect := require_admin_permission(
            request, "can_change_admin_pins", redirect="/admin?section=admins"
        )
    ) is not None:
        return redirect
    normalized_role = (role or "").lower()
    available_roles = {admin["role"] for admin in all_parent_admins()}
    if normalized_role not in available_roles:
        body = "<div class='card'><p style='color:#ff6b6b;'>Select an existing admin before updating the PIN.</p><p><a href='/admin'>Back</a></p></div>"
        return render_page(request, "Admin", body)
    pin_value = (new_pin or "").strip()
    confirmation = (confirm_pin or "").strip()
    if not pin_value:
        body = "<div class='card'><p style='color:#ff6b6b;'>Enter a new PIN before saving.</p><p><a href='/admin'>Back</a></p></div>"
        return render_page(request, "Admin", body)
    if pin_value != confirmation:
        body = "<div class='card'><p style='color:#ff6b6b;'>Confirmation PIN does not match.</p><p><a href='/admin'>Back</a></p></div>"
        return render_page(request, "Admin", body)
    set_parent_pin(normalized_role, pin_value)
    return RedirectResponse("/admin", status_code=302)


@app.post("/admin/add_parent_admin")
def admin_add_parent_admin(
    request: Request,
    label: str = Form(...),
    pin: str = Form(...),
    confirm_pin: str = Form(...),
):
    if (
        redirect := require_admin_permission(
            request, "can_create_admins", redirect="/admin?section=admins"
        )
    ) is not None:
        return redirect
    display_name = (label or "").strip()
    pin_value = (pin or "").strip()
    confirmation = (confirm_pin or "").strip()
    if not display_name:
        body = "<div class='card'><p style='color:#ff6b6b;'>Enter a name for the new admin.</p><p><a href='/admin'>Back</a></p></div>"
        return render_page(request, "Admin", body)
    if not pin_value:
        body = "<div class='card'><p style='color:#ff6b6b;'>Enter a PIN for the new admin.</p><p><a href='/admin'>Back</a></p></div>"
        return render_page(request, "Admin", body)
    if pin_value != confirmation:
        body = "<div class='card'><p style='color:#ff6b6b;'>Confirmation PIN does not match.</p><p><a href='/admin'>Back</a></p></div>"
        return render_page(request, "Admin", body)
    base_key = _normalize_parent_role_key(display_name)
    with Session(engine) as session:
        existing = {admin["role"] for admin in all_parent_admins(session)}
        slug = base_key
        suffix = 1
        while slug in existing:
            suffix += 1
            slug = f"{base_key}{suffix}"
        extras = _load_extra_parent_admins(session)
        extras = [entry for entry in extras if entry["role"] not in DEFAULT_PARENT_ROLES]
        extras.append({"role": slug, "label": display_name})
        MetaDAO.set(session, EXTRA_PARENT_ADMINS_KEY, json.dumps(extras))
        MetaDAO.set(session, _parent_pin_meta_key(slug), pin_value)
        save_admin_privileges(session, AdminPrivileges.default(slug))
        session.commit()
    return RedirectResponse("/admin", status_code=302)


@app.post("/admin/delete_parent_admin")
def admin_delete_parent_admin(request: Request, role: str = Form(...)):
    if (
        redirect := require_admin_permission(
            request, "can_delete_admins", redirect="/admin?section=admins"
        )
    ) is not None:
        return redirect
    normalized_role = (role or "").strip().lower()
    if not normalized_role:
        body = "<div class='card'><p style='color:#ff6b6b;'>Select an admin to delete first.</p><p><a href='/admin'>Back</a></p></div>"
        return render_page(request, "Admin", body, status_code=400)
    if normalized_role in DEFAULT_PARENT_ROLES:
        body = "<div class='card'><p style='color:#ff6b6b;'>Default admins cannot be removed.</p><p><a href='/admin'>Back</a></p></div>"
        return render_page(request, "Admin", body, status_code=400)
    with Session(engine) as session:
        extras = _load_extra_parent_admins(session)
        filtered = [entry for entry in extras if entry["role"] != normalized_role]
        if len(filtered) == len(extras):
            body = "<div class='card'><p style='color:#ff6b6b;'>Could not find that admin account.</p><p><a href='/admin'>Back</a></p></div>"
            return render_page(request, "Admin", body, status_code=404)
        MetaDAO.set(session, EXTRA_PARENT_ADMINS_KEY, json.dumps(filtered))
        pin_key = _parent_pin_meta_key(normalized_role)
        existing_pin = session.get(MetaKV, pin_key)
        if existing_pin:
            session.delete(existing_pin)
        delete_admin_privileges(session, normalized_role)
        session.commit()
    return RedirectResponse("/admin", status_code=302)


@app.post("/admin/update_privileges")
async def admin_update_privileges(request: Request):
    if (redirect := require_admin(request)) is not None:
        return redirect
    if (admin_role(request) or "").lower() != "dad":
        return admin_forbidden(
            request,
            "Only the default Dad administrator can update privileges.",
            "/admin?section=admins",
        )
    form = await request.form()
    target_role = (form.get("role") or "").strip().lower()
    if not target_role:
        return admin_forbidden(
            request,
            "Select an admin before saving privileges.",
            "/admin?section=admins",
        )
    if target_role in DEFAULT_PARENT_ROLES:
        return admin_forbidden(
            request,
            "Default admins always retain full access.",
            "/admin?section=admins",
        )
    kid_scope_raw = (form.get("kid_scope") or "all").strip().lower()
    kid_scope = kid_scope_raw if kid_scope_raw in {"all", "custom"} else "all"
    kid_ids: List[str] = []
    if kid_scope == "custom":
        if hasattr(form, "getlist"):
            kid_ids = [kid.strip() for kid in form.getlist("kid_ids") if kid and kid.strip()]
        else:
            raw_ids = form.get("kid_ids") or ""
            kid_ids = [kid.strip() for kid in raw_ids.split(",") if kid.strip()]

    def parse_limit(field_name: str) -> Optional[int]:
        raw_value = (form.get(field_name) or "").strip()
        if not raw_value:
            return None
        cents = to_cents_from_dollars_str(raw_value, 0)
        return cents if cents > 0 else None

    def checkbox_enabled(field_name: str) -> bool:
        value = form.get(field_name)
        if value is None:
            return False
        return str(value).lower() in {"1", "true", "on", "yes"}

    max_credit_c = parse_limit("max_credit")
    max_debit_c = parse_limit("max_debit")
    permission_fields = {
        "can_manage_payouts": checkbox_enabled("perm_payouts"),
        "can_manage_chores": checkbox_enabled("perm_chores"),
        "can_manage_time": checkbox_enabled("perm_time"),
        "can_manage_allowance": checkbox_enabled("perm_allowance"),
        "can_manage_prizes": checkbox_enabled("perm_prizes"),
        "can_create_accounts": checkbox_enabled("perm_create_accounts"),
        "can_delete_accounts": checkbox_enabled("perm_delete_accounts"),
        "can_adjust_balances": checkbox_enabled("perm_adjust_balances"),
        "can_transfer_funds": checkbox_enabled("perm_transfer"),
        "can_create_admins": checkbox_enabled("perm_create_admins"),
        "can_delete_admins": checkbox_enabled("perm_delete_admins"),
        "can_change_admin_pins": checkbox_enabled("perm_change_pins"),
        "can_manage_investing": checkbox_enabled("perm_investing"),
    }
    with Session(engine) as session:
        existing_roles = {admin["role"] for admin in all_parent_admins(session)}
        if target_role not in existing_roles:
            return admin_forbidden(
                request,
                "That admin account could not be found.",
                "/admin?section=admins",
            )
        privileges = AdminPrivileges(
            role=target_role,
            kid_scope=kid_scope,
            kid_ids=kid_ids,
            max_credit_cents=max_credit_c,
            max_debit_cents=max_debit_c,
            **permission_fields,
        )
        save_admin_privileges(session, privileges)
        session.commit()
    set_admin_notice(request, "Updated admin privileges.", "success")
    return RedirectResponse("/admin?section=admins", status_code=302)


@app.post("/admin/set_allowance")
def admin_set_allowance(request: Request, kid_id: str = Form(...), allowance: str = Form("0.00")):
    if (
        redirect := require_admin_permission(
            request, "can_create_accounts", redirect="/admin?section=accounts"
        )
    ) is not None:
        return redirect
    allowance_c = to_cents_from_dollars_str(allowance, 0)
    with Session(engine) as session:
        child = session.exec(select(Child).where(Child.kid_id == kid_id)).first()
        if not child:
            return render_page(request, "Admin", "<div class='card'>Child not found.</div>")
        if (
            denied := ensure_admin_kid_access(
                request, child.kid_id, redirect="/admin?section=accounts"
            )
        ) is not None:
            return denied
        child.allowance_cents = allowance_c
        child.updated_at = datetime.utcnow()
        session.add(child)
        session.commit()
    set_admin_notice(request, "Updated allowance.", "success")
    return RedirectResponse("/admin?section=accounts", status_code=302)


@app.post("/admin/set_kid_pin")
def set_kid_pin(request: Request, kid_id: str = Form(...), new_pin: str = Form(...)):
    if (
        redirect := require_admin_permission(
            request, "can_create_accounts", redirect="/admin?section=accounts"
        )
    ) is not None:
        return redirect
    with Session(engine) as session:
        child = session.exec(select(Child).where(Child.kid_id == kid_id)).first()
        if not child:
            return render_page(request, "Admin", "<div class='card'>Child not found.</div>")
        if (
            denied := ensure_admin_kid_access(
                request, child.kid_id, redirect="/admin?section=accounts"
            )
        ) is not None:
            return denied
        child.kid_pin = (new_pin or "").strip()
        child.updated_at = datetime.utcnow()
        session.add(child)
        session.commit()
    set_admin_notice(request, "Updated kid PIN.", "success")
    return RedirectResponse("/admin?section=accounts", status_code=302)


@app.post("/adjust_balance")
def adjust_balance(request: Request, kid_id: str = Form(...), amount: str = Form("0.00"), kind: str = Form(...), reason: str = Form("")):
    if (
        redirect := require_admin_permission(
            request, "can_adjust_balances", redirect="/admin?section=accounts"
        )
    ) is not None:
        return redirect
    amount_c = to_cents_from_dollars_str(amount, 0)
    kind = (kind or "").lower()
    if kind not in {"credit", "debit"}:
        return render_page(request, "Admin", "<div class='card'>Invalid type.</div>")
    if (
        limit_redirect := ensure_admin_amount_within_limits(
            request, amount_c, kind, redirect="/admin?section=accounts"
        )
    ) is not None:
        return limit_redirect
    with Session(engine) as session:
        child = session.exec(select(Child).where(Child.kid_id == kid_id)).first()
        if not child:
            return render_page(request, "Admin", "<div class='card'>Child not found.</div>")
        if (
            denied := ensure_admin_kid_access(
                request, child.kid_id, redirect="/admin?section=accounts"
            )
        ) is not None:
            return denied
        if kind == "credit":
            child.balance_cents += amount_c
            session.add(Event(child_id=kid_id, change_cents=amount_c, reason=reason or "credit"))
        else:
            if amount_c > child.balance_cents:
                return render_page(request, "Admin", "<div class='card'>Insufficient funds.</div>")
            child.balance_cents -= amount_c
            session.add(Event(child_id=kid_id, change_cents=-amount_c, reason=reason or "debit"))
            child.updated_at = datetime.utcnow()
        session.add(child)
        session.commit()
    action = "Credited" if kind == "credit" else "Debited"
    set_admin_notice(
        request,
        f"{action} {usd(amount_c)} for {html_escape(kid_id)}.",
        "success",
    )
    return RedirectResponse("/admin?section=accounts", status_code=302)


@app.post("/admin/transfer")
def admin_transfer(
    request: Request,
    from_kid: str = Form(...),
    to_kid: str = Form(...),
    amount: str = Form("0.00"),
    note: str = Form(""),
):
    if (
        redirect := require_admin_permission(
            request, "can_transfer_funds", redirect="/admin?section=accounts"
        )
    ) is not None:
        return redirect
    from_kid = (from_kid or "").strip()
    to_kid = (to_kid or "").strip()
    if not from_kid or not to_kid or from_kid == to_kid:
        body = "<div class='card'><p style='color:#ff6b6b;'>Choose two different kids for a transfer.</p><p><a href='/admin'>Back</a></p></div>"
        return render_page(request, "Admin", body, status_code=400)
    amount_c = to_cents_from_dollars_str(amount, 0)
    if amount_c <= 0:
        return RedirectResponse("/admin?section=accounts", status_code=302)
    if (
        limit_redirect := ensure_admin_amount_within_limits(
            request, amount_c, "debit", redirect="/admin?section=accounts"
        )
    ) is not None:
        return limit_redirect
    if (
        limit_redirect := ensure_admin_amount_within_limits(
            request, amount_c, "credit", redirect="/admin?section=accounts"
        )
    ) is not None:
        return limit_redirect
    with Session(engine) as session:
        sender = session.exec(select(Child).where(Child.kid_id == from_kid)).first()
        recipient = session.exec(select(Child).where(Child.kid_id == to_kid)).first()
        if not sender or not recipient:
            body = "<div class='card'><p style='color:#ff6b6b;'>Child not found.</p><p><a href='/admin'>Back</a></p></div>"
            return render_page(request, "Admin", body, status_code=404)
        if (
            denied := ensure_admin_kid_access(
                request, sender.kid_id, redirect="/admin?section=accounts"
            )
        ) is not None:
            return denied
        if (
            denied := ensure_admin_kid_access(
                request, recipient.kid_id, redirect="/admin?section=accounts"
            )
        ) is not None:
            return denied
        if amount_c > sender.balance_cents:
            body = "<div class='card'><p style='color:#ff6b6b;'>Insufficient funds for this transfer.</p><p><a href='/admin'>Back</a></p></div>"
            return render_page(request, "Admin", body, status_code=400)
        sender.balance_cents -= amount_c
        recipient.balance_cents += amount_c
        sender.updated_at = datetime.utcnow()
        recipient.updated_at = datetime.utcnow()
        note_text = (note or "").strip()
        reason_out = f"transfer_to:{to_kid}" + (f" ({note_text})" if note_text else "")
        reason_in = f"transfer_from:{from_kid}" + (f" ({note_text})" if note_text else "")
        session.add(sender)
        session.add(recipient)
        session.add(Event(child_id=from_kid, change_cents=-amount_c, reason=reason_out))
        session.add(Event(child_id=to_kid, change_cents=amount_c, reason=reason_in))
        session.commit()
    set_admin_notice(
        request,
        f"Transferred {usd(amount_c)} from {html_escape(from_kid)} to {html_escape(to_kid)}.",
        "success",
    )
    return RedirectResponse("/admin?section=accounts", status_code=302)


@app.post("/add_prize")
def add_prize(request: Request, name: str = Form(...), cost: str = Form("0.00"), notes: str = Form("")):
    if (
        redirect := require_admin_permission(
            request, "can_manage_prizes", redirect="/admin?section=prizes"
        )
    ) is not None:
        return redirect
    cost_c = to_cents_from_dollars_str(cost, 0)
    with Session(engine) as session:
        prize = Prize(name=name.strip(), cost_cents=cost_c, notes=notes.strip() or None)
        session.add(prize)
        session.commit()
    set_admin_notice(request, f"Added prize {html_escape(name.strip())}.", "success")
    return RedirectResponse("/admin?section=prizes", status_code=302)


@app.post("/redeem_prize")
def redeem_prize(request: Request, kid_id: str = Form(...), prize_id: int = Form(...)):
    if (
        redirect := require_admin_permission(
            request, "can_manage_prizes", redirect="/admin?section=prizes"
        )
    ) is not None:
        return redirect
    with Session(engine) as session:
        child = session.exec(select(Child).where(Child.kid_id == kid_id)).first()
        prize = session.get(Prize, prize_id)
        if not child or not prize:
            return render_page(request, "Admin", "<div class='card'>Child or prize not found.</div>")
        if (
            denied := ensure_admin_kid_access(
                request, child.kid_id, redirect="/admin?section=prizes"
            )
        ) is not None:
            return denied
        if prize.cost_cents > child.balance_cents:
            return render_page(request, "Admin", "<div class='card'>Insufficient funds for prize.</div>")
        child.balance_cents -= prize.cost_cents
        child.updated_at = datetime.utcnow()
        session.add(Event(child_id=kid_id, change_cents=-prize.cost_cents, reason=f"prize:{prize.name}"))
        session.add(child)
        session.commit()
    set_admin_notice(request, "Redeemed prize.", "success")
    return RedirectResponse("/admin?section=prizes", status_code=302)


@app.post("/delete_prize")
def delete_prize(request: Request, prize_id: int = Form(...)):
    if (
        redirect := require_admin_permission(
            request, "can_manage_prizes", redirect="/admin?section=prizes"
        )
    ) is not None:
        return redirect
    with Session(engine) as session:
        prize = session.get(Prize, prize_id)
        if not prize:
            return render_page(request, "Admin", "<div class='card'>Prize not found.</div>")
        session.delete(prize)
        session.commit()
    set_admin_notice(request, "Deleted prize.", "success")
    return RedirectResponse("/admin?section=prizes", status_code=302)

@app.post("/admin/chore_deny")
def admin_chore_deny(
    request: Request,
    instance_id: int = Form(...),
    redirect: str = Form("/admin?section=payouts"),
):
    redirect_target = (redirect or "").strip()
    if not redirect_target or not redirect_target.startswith("/"):
        redirect_target = "/admin?section=payouts"
    if (
        auth_redirect := require_admin_permission(
            request, "can_manage_payouts", redirect=redirect_target
        )
    ) is not None:
        return auth_redirect
    with Session(engine) as session:
        instance = session.get(ChoreInstance, instance_id)
        if not instance or instance.status != "pending":
            set_admin_notice(request, "That chore is no longer pending.", "error")
            return RedirectResponse(redirect_target, status_code=302)
        instance.status = "available"
        instance.completed_at = None
        chore = session.get(Chore, instance.chore_id)
        if chore and chore.kid_id:
            if (
                denied := ensure_admin_kid_access(
                    request, chore.kid_id, redirect=redirect_target
                )
            ) is not None:
                return denied
        session.add(instance)
        session.commit()
    set_admin_notice(request, "Moved chore back to Available for review later.", "success")
    return RedirectResponse(redirect_target, status_code=302)


@app.post("/admin/chore_payout")
def admin_chore_payout(
    request: Request,
    instance_id: int = Form(...),
    amount: str = Form(""),
    reason: str = Form(""),
    redirect: str = Form("/admin?section=payouts"),
):
    redirect_target = (redirect or "").strip()
    if not redirect_target or not redirect_target.startswith("/"):
        redirect_target = "/admin?section=payouts"
    if (
        auth_redirect := require_admin_permission(
            request, "can_manage_payouts", redirect=redirect_target
        )
    ) is not None:
        return auth_redirect
    child_name = ""
    chore_name = ""
    payout_c = 0
    with Session(engine) as session:
        instance = session.get(ChoreInstance, instance_id)
        if not instance or instance.status != "pending":
            set_admin_notice(request, "That chore is no longer pending.", "error")
            return RedirectResponse(redirect_target, status_code=302)
        chore = session.get(Chore, instance.chore_id)
        if not chore:
            set_admin_notice(request, "Chore information was missing.", "error")
            return RedirectResponse(redirect_target, status_code=302)
        child = session.exec(select(Child).where(Child.kid_id == chore.kid_id)).first()
        if not child:
            set_admin_notice(request, "Kid account could not be found.", "error")
            return RedirectResponse(redirect_target, status_code=302)
        if (
            denied := ensure_admin_kid_access(
                request, child.kid_id, redirect=redirect_target
            )
        ) is not None:
            return denied
        raw_amount = (amount or "").strip()
        if not raw_amount:
            payout_c = chore.award_cents
        else:
            parsed_amount = to_cents_from_dollars_str(raw_amount, chore.award_cents)
            payout_c = chore.award_cents if parsed_amount <= 0 else parsed_amount
        if (
            limit_redirect := ensure_admin_amount_within_limits(
                request, payout_c, "credit", redirect=redirect_target
            )
        ) is not None:
            return limit_redirect
        moment = _time_provider()
        child.balance_cents += payout_c
        child.updated_at = moment
        _update_gamification(child, payout_c)
        reason_clean = (reason or "").strip()
        reason_text = f"chore:{chore.name}" + (f" ({reason_clean})" if reason_clean else "")
        event = Event(child_id=child.kid_id, change_cents=payout_c, reason=reason_text)
        session.add(event)
        session.add(child)
        session.commit()
        instance.status = "paid"
        instance.paid_event_id = event.id
        session.add(instance)
        session.commit()
        child_name = child.name
        chore_name = chore.name
    if child_name and chore_name:
        set_admin_notice(
            request,
            f"Paid {usd(payout_c)} to {html_escape(child_name)} for {html_escape(chore_name)}.",
            "success",
        )
    return RedirectResponse(redirect_target, status_code=302)


@app.post("/admin/marketplace/payout")
def admin_marketplace_payout(
    request: Request,
    listing_id: int = Form(...),
    amount: str = Form(""),
    reason: str = Form(""),
    redirect: str = Form("/admin?section=payouts"),
):
    redirect_target = (redirect or "").strip() or "/admin?section=payouts"
    if not redirect_target.startswith("/"):
        redirect_target = "/admin?section=payouts"
    if (
        auth_redirect := require_admin_permission(
            request, "can_manage_payouts", redirect=redirect_target
        )
    ) is not None:
        return auth_redirect
    actor = admin_role(request) or "guardian"
    with Session(engine) as session:
        listing = session.get(MarketplaceListing, listing_id)
        if not listing or listing.status != MARKETPLACE_STATUS_SUBMITTED:
            set_admin_notice(request, "That marketplace submission is not pending.", "error")
            return RedirectResponse(redirect_target, status_code=302)
        owner = session.exec(select(Child).where(Child.kid_id == listing.owner_kid_id)).first()
        worker = (
            session.exec(select(Child).where(Child.kid_id == listing.claimed_by)).first()
            if listing.claimed_by
            else None
        )
        chore = session.get(Chore, listing.chore_id)
        if not owner or not worker:
            set_admin_notice(request, "Could not locate kids for that marketplace payout.", "error")
            return RedirectResponse(redirect_target, status_code=302)
        award_cents = listing.chore_award_cents or (chore.award_cents if chore else 0)
        default_total_c = listing.offer_cents + award_cents
        raw_amount = (amount or "").strip()
        if raw_amount:
            override_c = to_cents_from_dollars_str(raw_amount, default_total_c)
            final_total_c = max(0, override_c)
        else:
            final_total_c = default_total_c
        offer_component_c = max(final_total_c - award_cents, 0)
        offer_delta_c = offer_component_c - listing.offer_cents
        if offer_delta_c > 0 and owner.balance_cents < offer_delta_c:
            set_admin_notice(
                request,
                f"{html_escape(owner.name)} does not have enough balance for that override.",
                "error",
            )
            return RedirectResponse(redirect_target, status_code=302)
        moment = datetime.utcnow()
        note_clean = (reason or "").strip() or None
        if offer_delta_c > 0:
            owner.balance_cents -= offer_delta_c
            session.add(
                Event(
                    child_id=owner.kid_id,
                    change_cents=-offer_delta_c,
                    reason=f"Marketplace offer increase: {listing.chore_name}",
                )
            )
        elif offer_delta_c < 0:
            refund_c = -offer_delta_c
            owner.balance_cents += refund_c
            session.add(
                Event(
                    child_id=owner.kid_id,
                    change_cents=refund_c,
                    reason=f"Marketplace offer refund: {listing.chore_name}",
                )
            )
        owner.updated_at = moment
        payout_event: Optional[Event] = None
        if final_total_c > 0:
            worker.balance_cents += final_total_c
            worker.updated_at = moment
            payout_reason = f"Marketplace payout: {listing.chore_name}"
            if note_clean:
                payout_reason += f" ({note_clean})"
            payout_event = Event(
                child_id=worker.kid_id,
                change_cents=final_total_c,
                reason=payout_reason,
            )
            session.add(payout_event)
            session.flush()
            listing.payout_event_id = payout_event.id
        else:
            listing.payout_event_id = None
        if chore:
            chore_type = normalize_chore_type(chore.type)
            period_key = (
                "SPECIAL"
                if chore_type == "special"
                else period_key_for(chore_type, now_local())
            )
            query = select(ChoreInstance).where(ChoreInstance.chore_id == chore.id)
            if chore_type != "special":
                query = query.where(ChoreInstance.period_key == period_key)
            inst = session.exec(query.order_by(desc(ChoreInstance.id))).first()
            if inst:
                inst.status = "paid"
                inst.completed_at = inst.completed_at or moment
                inst.paid_event_id = payout_event.id if payout_event else inst.paid_event_id
                session.add(inst)
        listing.status = MARKETPLACE_STATUS_COMPLETED
        listing.completed_at = moment
        listing.final_payout_cents = final_total_c
        listing.payout_note = note_clean
        listing.resolved_by = actor
        session.add(owner)
        session.add(worker)
        session.add(listing)
        session.commit()
    set_admin_notice(
        request,
        f"Paid {usd(final_total_c)} to {html_escape(worker.name)} for {html_escape(listing.chore_name)}.",
        "success",
    )
    return RedirectResponse(redirect_target, status_code=302)

@app.post("/admin/marketplace/deny")
def admin_marketplace_deny(
    request: Request,
    listing_id: int = Form(...),
    reason: str = Form(""),
    redirect: str = Form("/admin?section=payouts"),
):
    redirect_target = (redirect or "").strip() or "/admin?section=payouts"
    if not redirect_target.startswith("/"):
        redirect_target = "/admin?section=payouts"
    if (
        auth_redirect := require_admin_permission(
            request, "can_manage_payouts", redirect=redirect_target
        )
    ) is not None:
        return auth_redirect
    actor = admin_role(request) or "guardian"
    with Session(engine) as session:
        listing = session.get(MarketplaceListing, listing_id)
        if not listing or listing.status != MARKETPLACE_STATUS_SUBMITTED:
            set_admin_notice(request, "That marketplace submission is not pending.", "error")
            return RedirectResponse(redirect_target, status_code=302)
        owner = session.exec(select(Child).where(Child.kid_id == listing.owner_kid_id)).first()
        if not owner:
            set_admin_notice(request, "Could not locate the listing owner.", "error")
            return RedirectResponse(redirect_target, status_code=302)
        note_clean = (reason or "").strip() or None
        moment = datetime.utcnow()
        owner.balance_cents += listing.offer_cents
        owner.updated_at = moment
        session.add(
            Event(
                child_id=owner.kid_id,
                change_cents=listing.offer_cents,
                reason=f"Marketplace refund: {listing.chore_name}",
            )
        )
        chore = session.get(Chore, listing.chore_id)
        if chore:
            chore_type = normalize_chore_type(chore.type)
            period_key = (
                "SPECIAL"
                if chore_type == "special"
                else period_key_for(chore_type, now_local())
            )
            query = select(ChoreInstance).where(ChoreInstance.chore_id == chore.id)
            if chore_type != "special":
                query = query.where(ChoreInstance.period_key == period_key)
            inst = session.exec(query.order_by(desc(ChoreInstance.id))).first()
            if inst:
                inst.status = "available"
                inst.completed_at = None
                inst.paid_event_id = None
                session.add(inst)
        listing.status = MARKETPLACE_STATUS_REJECTED
        listing.completed_at = moment
        listing.final_payout_cents = 0
        listing.payout_note = note_clean
        listing.resolved_by = actor
        listing.payout_event_id = None
        session.add(owner)
        session.add(listing)
        session.commit()
    msg = "Marketplace submission denied. Funds returned to the owner."
    if note_clean:
        msg = f"{msg} ({html_escape(note_clean)})"
    set_admin_notice(
        request,
        msg,
        "success",
    )
    return RedirectResponse(redirect_target, status_code=302)

@app.post("/admin/rules")
def admin_rules(request: Request, bonus_all: Optional[str] = Form(None), bonus: str = Form("0.00"), penalty_miss: Optional[str] = Form(None), penalty: str = Form("0.00")):
    if (
        redirect := require_admin_permission(
            request, "can_manage_allowance", redirect="/admin?section=rules"
        )
    ) is not None:
        return redirect
    bonus_c = to_cents_from_dollars_str(bonus, 0)
    penalty_c = to_cents_from_dollars_str(penalty, 0)
    with Session(engine) as session:
        MetaDAO.set(session, "rule_bonus_all_complete", "1" if bonus_all else "0")
        MetaDAO.set(session, "rule_bonus_cents", str(bonus_c))
        MetaDAO.set(session, "rule_penalty_on_miss", "1" if penalty_miss else "0")
        MetaDAO.set(session, "rule_penalty_cents", str(penalty_c))
        session.commit()
    set_admin_notice(request, "Saved allowance rules.", "success")
    return RedirectResponse("/admin?section=rules", status_code=302)


@app.post("/admin/certificates/rate")
async def admin_set_certificate_rate(request: Request):
    if (
        redirect := require_admin_permission(
            request, "can_manage_investing", redirect="/admin?section=investing"
        )
    ) is not None:
        return redirect
    form = await request.form()
    invalid_terms: list[str] = []
    updates: Dict[str, int] = {}
    for code, label, _ in CD_TERM_OPTIONS:
        raw_value = (form.get(f"rate_{code}") or "").strip()
        if not raw_value:
            invalid_terms.append(label)
            continue
        try:
            rate_value = float(raw_value)
        except ValueError:
            invalid_terms.append(label)
            continue
        updates[code] = max(0, int(round(rate_value * 100)))
    if invalid_terms:
        details = ", ".join(invalid_terms)
        body = (
            "<div class='card'><p style='color:#ff6b6b;'>Enter numeric rates for: "
            f"{details}.</p><p><a href='/admin'>Back</a></p></div>"
        )
        return render_page(request, "Admin", body, status_code=400)
    if not updates:
        return RedirectResponse("/admin", status_code=302)
    with Session(engine) as session:
        for code, rate_bps in updates.items():
            MetaDAO.set(session, _cd_rate_meta_key(code), str(rate_bps))
        default_rate = updates.get(DEFAULT_CD_TERM_CODE)
        if default_rate is not None:
            MetaDAO.set(session, CD_RATE_KEY, str(default_rate))
        session.commit()
    set_admin_notice(request, "Updated CD rates.", "success")
    return RedirectResponse("/admin?section=investing", status_code=302)


@app.post("/admin/certificates/penalty")
async def admin_set_certificate_penalty(request: Request):
    if (
        redirect := require_admin_permission(
            request, "can_manage_investing", redirect="/admin?section=investing"
        )
    ) is not None:
        return redirect
    form = await request.form()
    updates: Dict[str, int] = {}
    invalid_terms: List[str] = []
    for code, label, _days in CD_TERM_OPTIONS:
        raw_value = (form.get(f"penalty_{code}") or "").strip()
        if raw_value == "":
            updates[code] = 0
            continue
        try:
            value = int(raw_value)
        except ValueError:
            invalid_terms.append(label)
            continue
        if value < 0:
            invalid_terms.append(label)
            continue
        updates[code] = value
    if invalid_terms:
        details = ", ".join(invalid_terms)
        body = (
            "<div class='card'><p style='color:#ff6b6b;'>Enter whole number penalties for: "
            f"{details}.</p><p><a href='/admin'>Back</a></p></div>"
        )
        return render_page(request, "Admin", body, status_code=400)
    with Session(engine) as session:
        for code, days in updates.items():
            MetaDAO.set(session, _cd_penalty_meta_key(code), str(days))
        default_days = updates.get(DEFAULT_CD_TERM_CODE)
        if default_days is not None:
            MetaDAO.set(session, CD_PENALTY_DAYS_KEY, str(default_days))
        session.commit()
    set_admin_notice(request, "Updated CD penalties.", "success")
    return RedirectResponse("/admin?section=investing", status_code=302)


@app.post("/admin/market_instruments/add")
def admin_market_instrument_add(
    request: Request,
    symbol: str = Form(...),
    name: str = Form(""),
    kind: str = Form(INSTRUMENT_KIND_STOCK),
):
    if (
        redirect := require_admin_permission(
            request, "can_manage_investing", redirect="/admin?section=investing"
        )
    ) is not None:
        return redirect
    add_market_instrument(symbol, name, kind)
    set_admin_notice(request, f"Added market instrument {html_escape(symbol)}.", "success")
    return RedirectResponse("/admin?section=investing", status_code=302)


@app.post("/admin/market_instruments/delete")
def admin_market_instrument_delete(request: Request, instrument_id: int = Form(...)):
    if (
        redirect := require_admin_permission(
            request, "can_manage_investing", redirect="/admin?section=investing"
        )
    ) is not None:
        return redirect
    delete_market_instrument(instrument_id)
    set_admin_notice(request, "Removed market instrument.", "success")
    return RedirectResponse("/admin?section=investing", status_code=302)


@app.post("/admin/time_settings")
def admin_time_settings(
    request: Request,
    mode: str = Form(TIME_MODE_AUTO),
    offset: str = Form("0"),
    manual_datetime: str = Form(""),
):
    if (redirect := require_admin(request)) is not None:
        return redirect
    raw_offset = (offset or "0").strip()
    try:
        offset_minutes = int(raw_offset)
    except ValueError:
        offset_minutes = 0
    manual_value = (manual_datetime or "").strip()
    set_time_settings(mode, offset_minutes, manual_value)
    return RedirectResponse("/admin", status_code=302)


@app.get("/admin/audit", response_class=HTMLResponse)
def admin_audit(request: Request):
    if (redirect := require_admin(request)) is not None:
        return redirect
    with Session(engine) as session:
        pending = session.exec(
            select(ChoreInstance, Chore, Child)
            .where(ChoreInstance.status == "pending")
            .where(ChoreInstance.chore_id == Chore.id)
            .where(Chore.kid_id == Child.kid_id)
        ).all()
        paid = session.exec(
            select(ChoreInstance, Chore, Child)
            .where(ChoreInstance.status == "paid")
            .where(ChoreInstance.chore_id == Chore.id)
            .where(Chore.kid_id == Child.kid_id)
            .order_by(desc(ChoreInstance.id))
            .limit(50)
        ).all()
    pending_rows = "".join(
        f"<tr><td>{child.name}</td><td>{chore.name}</td><td>{usd(chore.award_cents)}</td><td>{instance.completed_at}</td></tr>"
        for instance, chore, child in pending
    ) or "<tr><td>(none)</td></tr>"
    paid_rows = "".join(
        f"<tr><td>{child.name}</td><td>{chore.name}</td><td>{usd(chore.award_cents)}</td><td>{instance.completed_at}</td></tr>"
        for instance, chore, child in paid
    ) or "<tr><td>(none)</td></tr>"
    inner = f"""
    <div class='topbar'><h3>Chore Audit</h3><a href='/admin'><button>Back</button></a></div>
    <div class='grid'>
      <div class='card'><h3>Pending Approval</h3><table><tr><th>Kid</th><th>Chore</th><th>Award</th><th>Completed</th></tr>{pending_rows}</table></div>
      <div class='card'><h3>Recently Paid</h3><table><tr><th>Kid</th><th>Chore</th><th>Award</th><th>Completed</th></tr>{paid_rows}</table></div>
    </div>
    """
    return render_page(request, "Chore Audit", inner)


@app.get("/admin/ledger.csv")
def admin_ledger_csv(request: Request):
    if (redirect := require_admin(request)) is not None:
        return redirect
    output = io.StringIO()
    writer = csv.writer(output)
    writer.writerow(["timestamp", "kid_id", "change", "reason"])
    with Session(engine) as session:
        for event in session.exec(select(Event).order_by(Event.timestamp)).all():
            writer.writerow([event.timestamp.isoformat(), event.child_id, event.change_cents / 100, event.reason])
    output.seek(0)
    return StreamingResponse(iter([output.getvalue()]), media_type="text/csv", headers={"Content-Disposition": "attachment; filename=ledger.csv"})<|MERGE_RESOLUTION|>--- conflicted
+++ resolved
@@ -270,15 +270,11 @@
 
 MARKETPLACE_STATUS_OPEN = "open"
 MARKETPLACE_STATUS_CLAIMED = "claimed"
-<<<<<<< HEAD
 MARKETPLACE_STATUS_SUBMITTED = "submitted"
 MARKETPLACE_STATUS_COMPLETED = "completed"
 MARKETPLACE_STATUS_CANCELLED = "cancelled"
 MARKETPLACE_STATUS_REJECTED = "rejected"
-=======
-MARKETPLACE_STATUS_COMPLETED = "completed"
-MARKETPLACE_STATUS_CANCELLED = "cancelled"
->>>>>>> 884c8e39
+
 
 
 class MarketplaceListing(SQLModel, table=True):
@@ -292,7 +288,6 @@
     claimed_by: Optional[str] = None
     created_at: datetime = Field(default_factory=datetime.utcnow)
     claimed_at: Optional[datetime] = None
-<<<<<<< HEAD
     submitted_at: Optional[datetime] = None
     completed_at: Optional[datetime] = None
     cancelled_at: Optional[datetime] = None
@@ -300,10 +295,7 @@
     payout_note: Optional[str] = None
     resolved_by: Optional[str] = None
     payout_event_id: Optional[int] = None
-=======
-    completed_at: Optional[datetime] = None
-    cancelled_at: Optional[datetime] = None
->>>>>>> 884c8e39
+
 
 
 class MetaKV(SQLModel, table=True):
@@ -662,7 +654,6 @@
                 claimed_by TEXT,
                 created_at TEXT,
                 claimed_at TEXT,
-<<<<<<< HEAD
                 submitted_at TEXT,
                 completed_at TEXT,
                 cancelled_at TEXT,
@@ -670,10 +661,7 @@
                 payout_note TEXT,
                 resolved_by TEXT,
                 payout_event_id INTEGER
-=======
-                completed_at TEXT,
-                cancelled_at TEXT
->>>>>>> 884c8e39
+
             );
             """
         )
@@ -689,7 +677,7 @@
             ON marketplacelisting(status);
             """
         )
-<<<<<<< HEAD
+
         if not _column_exists(raw, "marketplacelisting", "submitted_at"):
             raw.execute(
                 "ALTER TABLE marketplacelisting ADD COLUMN submitted_at TEXT;"
@@ -710,8 +698,7 @@
             raw.execute(
                 "ALTER TABLE marketplacelisting ADD COLUMN payout_event_id INTEGER;"
             )
-=======
->>>>>>> 884c8e39
+
         raw.commit()
     finally:
         raw.close()
@@ -3480,7 +3467,6 @@
                 .order_by(desc(GlobalChoreClaim.submitted_at))
                 .limit(30)
             ).all()
-<<<<<<< HEAD
             marketplace_my_listings = _safe_marketplace_list(
                 session,
                 select(MarketplaceListing)
@@ -3500,24 +3486,7 @@
                 .where(MarketplaceListing.owner_kid_id != kid_id)
                 .order_by(desc(MarketplaceListing.created_at)),
             )
-=======
-            marketplace_my_listings = session.exec(
-                select(MarketplaceListing)
-                .where(MarketplaceListing.owner_kid_id == kid_id)
-                .order_by(desc(MarketplaceListing.created_at))
-            ).all()
-            marketplace_claimed_by_me = session.exec(
-                select(MarketplaceListing)
-                .where(MarketplaceListing.claimed_by == kid_id)
-                .order_by(desc(MarketplaceListing.created_at))
-            ).all()
-            marketplace_open_listings = session.exec(
-                select(MarketplaceListing)
-                .where(MarketplaceListing.status == MARKETPLACE_STATUS_OPEN)
-                .where(MarketplaceListing.owner_kid_id != kid_id)
-                .order_by(desc(MarketplaceListing.created_at))
-            ).all()
->>>>>>> 884c8e39
+
             for claim in kid_global_claims:
                 if claim.chore_id not in global_chore_lookup:
                     chore_ref = session.get(Chore, claim.chore_id)
@@ -4417,15 +4386,12 @@
         active_listing_chore_ids = {
             listing.chore_id
             for listing in marketplace_my_listings
-<<<<<<< HEAD
             if listing.status
             in {
                 MARKETPLACE_STATUS_OPEN,
                 MARKETPLACE_STATUS_CLAIMED,
             }
-=======
-            if listing.status in {MARKETPLACE_STATUS_OPEN, MARKETPLACE_STATUS_CLAIMED}
->>>>>>> 884c8e39
+
         }
         listing_options: List[str] = []
         for chore_obj, _ in chores_today:
@@ -4450,25 +4416,18 @@
         else:
             listing_form_html = (
                 "<p class='muted' style='margin-top:8px;'>"
-<<<<<<< HEAD
                 "All of today's chores are already listed or claimed."
-=======
-                "All of today's chores are already listed, claimed, or waiting for approval."
->>>>>>> 884c8e39
+
                 "</p>"
             )
         status_styles = {
             MARKETPLACE_STATUS_OPEN: ("Open", "#dbeafe", "#1d4ed8"),
             MARKETPLACE_STATUS_CLAIMED: ("Claimed", "#fef3c7", "#b45309"),
-<<<<<<< HEAD
             MARKETPLACE_STATUS_SUBMITTED: ("Submitted", "#e0e7ff", "#4338ca"),
             MARKETPLACE_STATUS_COMPLETED: ("Completed", "#dcfce7", "#166534"),
             MARKETPLACE_STATUS_CANCELLED: ("Cancelled", "#fee2e2", "#b91c1c"),
             MARKETPLACE_STATUS_REJECTED: ("Rejected", "#fee2e2", "#b91c1c"),
-=======
-            MARKETPLACE_STATUS_COMPLETED: ("Completed", "#dcfce7", "#166534"),
-            MARKETPLACE_STATUS_CANCELLED: ("Cancelled", "#fee2e2", "#b91c1c"),
->>>>>>> 884c8e39
+
         }
         empty_action_html = "<span class='muted'>—</span>"
 
@@ -4532,26 +4491,22 @@
             status_html = _status_badge(listing)
             if listing.status == MARKETPLACE_STATUS_CLAIMED and claimer_name:
                 status_html += f"<div class='muted'>By {claimer_name}</div>"
-<<<<<<< HEAD
             elif listing.status == MARKETPLACE_STATUS_SUBMITTED and claimer_name:
                 status_html += (
                     f"<div class='muted'>Submitted by {claimer_name}</div>"
                     f"<div class='muted'>{_format_ts(listing.submitted_at)}</div>"
                 )
-=======
->>>>>>> 884c8e39
+
             elif listing.status == MARKETPLACE_STATUS_COMPLETED:
                 status_html += f"<div class='muted'>Completed {_format_ts(listing.completed_at)}</div>"
             elif listing.status == MARKETPLACE_STATUS_CANCELLED:
                 status_html += f"<div class='muted'>Cancelled {_format_ts(listing.cancelled_at)}</div>"
-<<<<<<< HEAD
             elif listing.status == MARKETPLACE_STATUS_REJECTED:
                 note = html_escape(listing.payout_note) if listing.payout_note else ""
                 status_html += f"<div class='muted'>Rejected {_format_ts(listing.completed_at)}</div>"
                 if note:
                     status_html += f"<div class='muted'>{note}</div>"
-=======
->>>>>>> 884c8e39
+
             actions_html = ""
             if listing.status == MARKETPLACE_STATUS_OPEN:
                 actions_html = (
@@ -4587,7 +4542,6 @@
                 status_html += f"<div class='muted'>Completed {_format_ts(listing.completed_at)}</div>"
             elif listing.status == MARKETPLACE_STATUS_CANCELLED:
                 status_html += "<div class='muted'>Cancelled by owner</div>"
-<<<<<<< HEAD
             elif listing.status == MARKETPLACE_STATUS_SUBMITTED:
                 status_html += f"<div class='muted'>Waiting on approval {_format_ts(listing.submitted_at)}</div>"
             elif listing.status == MARKETPLACE_STATUS_REJECTED:
@@ -4595,8 +4549,7 @@
                 status_html += "<div class='muted'>Rejected by admin</div>"
                 if note:
                     status_html += f"<div class='muted'>{note}</div>"
-=======
->>>>>>> 884c8e39
+
             actions_html = ""
             if listing.status == MARKETPLACE_STATUS_CLAIMED and listing.claimed_by == kid_id:
                 actions_html = (
@@ -5219,18 +5172,14 @@
         if not chore or chore.kid_id != kid_id or not chore.active:
             set_kid_notice(request, "That chore isn't available right now.", "error")
             return RedirectResponse("/kid?section=chores", status_code=302)
-<<<<<<< HEAD
         active_listing = _safe_marketplace_first(
             session,
-=======
-        active_listing = session.exec(
->>>>>>> 884c8e39
+
             select(MarketplaceListing)
             .where(MarketplaceListing.chore_id == chore.id)
             .where(MarketplaceListing.owner_kid_id == kid_id)
             .where(
                 MarketplaceListing.status.in_(
-<<<<<<< HEAD
                     [
                         MARKETPLACE_STATUS_OPEN,
                         MARKETPLACE_STATUS_CLAIMED,
@@ -5239,12 +5188,7 @@
                 )
             ),
         )
-=======
-                    [MARKETPLACE_STATUS_OPEN, MARKETPLACE_STATUS_CLAIMED]
-                )
-            )
-        ).first()
->>>>>>> 884c8e39
+
         if active_listing:
             set_kid_notice(
                 request,
@@ -5564,12 +5508,9 @@
             set_kid_notice(request, "That chore isn't available to list today.", "error")
             return RedirectResponse("/kid?section=marketplace", status_code=302)
         listed_chore_name = chore.name
-<<<<<<< HEAD
         existing_listing = _safe_marketplace_first(
             session,
-=======
-        existing_listing = session.exec(
->>>>>>> 884c8e39
+
             select(MarketplaceListing)
             .where(MarketplaceListing.chore_id == chore.id)
             .where(MarketplaceListing.owner_kid_id == kid_id)
@@ -5577,13 +5518,9 @@
                 MarketplaceListing.status.in_(
                     [MARKETPLACE_STATUS_OPEN, MARKETPLACE_STATUS_CLAIMED]
                 )
-<<<<<<< HEAD
             ),
         )
-=======
-            )
-        ).first()
->>>>>>> 884c8e39
+
         if existing_listing:
             set_kid_notice(request, "That chore already has an active listing.", "error")
             return RedirectResponse("/kid?section=marketplace", status_code=302)
@@ -5693,7 +5630,6 @@
             set_kid_notice(request, "Could not process that completion right now.", "error")
             return RedirectResponse("/kid?section=marketplace", status_code=302)
         award_cents = listing.chore_award_cents or (chore.award_cents if chore else 0)
-<<<<<<< HEAD
         moment = datetime.utcnow()
         listing.status = MARKETPLACE_STATUS_SUBMITTED
         listing.submitted_at = moment
@@ -5702,29 +5638,13 @@
         listing.payout_note = None
         listing.resolved_by = None
         listing.payout_event_id = None
-=======
-        total_credit = listing.offer_cents + award_cents
-        worker.balance_cents += total_credit
-        worker.updated_at = datetime.utcnow()
-        listing.status = MARKETPLACE_STATUS_COMPLETED
-        listing.completed_at = datetime.utcnow()
-        session.add(
-            Event(
-                child_id=worker.kid_id,
-                change_cents=total_credit,
-                reason=f"Marketplace payout from {owner.name}: {listing.chore_name}",
-            )
-        )
->>>>>>> 884c8e39
+
         session.add(
             Event(
                 child_id=owner.kid_id,
                 change_cents=0,
-<<<<<<< HEAD
                 reason=f"Marketplace helper {worker.name} submitted {listing.chore_name}",
-=======
-                reason=f"Marketplace helper {worker.name} finished {listing.chore_name}",
->>>>>>> 884c8e39
+
             )
         )
         if chore:
@@ -5744,7 +5664,6 @@
                     period_key=period_key,
                     status="available",
                 )
-<<<<<<< HEAD
             inst.status = "pending"
             inst.completed_at = moment
             session.add(inst)
@@ -5755,15 +5674,7 @@
         "Marketplace chore submitted! A parent will review the payout soon.",
         "success",
     )
-=======
-            inst.status = "paid"
-            inst.completed_at = datetime.utcnow()
-            session.add(inst)
-        session.add(worker)
-        session.add(listing)
-        session.commit()
-    set_kid_notice(request, "Marketplace chore completed! Payment added to your balance.", "success")
->>>>>>> 884c8e39
+
     return RedirectResponse("/kid?section=marketplace", status_code=302)
 
 
@@ -6936,16 +6847,11 @@
             select(MoneyRequest).where(MoneyRequest.status == "pending")
         ).all()
         goals_all = session.exec(select(Goal)).all()
-<<<<<<< HEAD
         marketplace_listings = _safe_marketplace_list(
             session,
             select(MarketplaceListing).order_by(desc(MarketplaceListing.created_at)),
         )
-=======
-        marketplace_listings = session.exec(
-            select(MarketplaceListing).order_by(desc(MarketplaceListing.created_at))
-        ).all()
->>>>>>> 884c8e39
+
     def _kid_allowed(identifier: Optional[str]) -> bool:
         if not identifier:
             return True
@@ -8314,44 +8220,7 @@
         + add_admin_form_html
         + "</div>"
     )
-<<<<<<< HEAD
-=======
-    marketplace_open = [
-        listing for listing in marketplace_listings if listing.status == MARKETPLACE_STATUS_OPEN
-    ]
-    marketplace_claimed = [
-        listing for listing in marketplace_listings if listing.status == MARKETPLACE_STATUS_CLAIMED
-    ]
-    marketplace_completed = [
-        listing for listing in marketplace_listings if listing.status == MARKETPLACE_STATUS_COMPLETED
-    ]
-    marketplace_cancelled = [
-        listing for listing in marketplace_listings if listing.status == MARKETPLACE_STATUS_CANCELLED
-    ]
-    escrow_total_c = sum(
-        listing.offer_cents for listing in marketplace_listings if listing.status in {MARKETPLACE_STATUS_OPEN, MARKETPLACE_STATUS_CLAIMED}
-    )
-    payout_total_c = sum(
-        listing.offer_cents + listing.chore_award_cents
-        for listing in marketplace_listings
-        if listing.status == MARKETPLACE_STATUS_COMPLETED
-    )
-    status_styles_market = {
-        MARKETPLACE_STATUS_OPEN: ("Open", "#dbeafe", "#1d4ed8"),
-        MARKETPLACE_STATUS_CLAIMED: ("Claimed", "#fef3c7", "#b45309"),
-        MARKETPLACE_STATUS_COMPLETED: ("Completed", "#dcfce7", "#166534"),
-        MARKETPLACE_STATUS_CANCELLED: ("Cancelled", "#fee2e2", "#b91c1c"),
-    }
-
-    def _format_market_ts(value: Optional[datetime]) -> str:
-        if not value:
-            return "—"
-        try:
-            return value.strftime("%Y-%m-%d %H:%M")
-        except Exception:
-            return str(value)
-
->>>>>>> 884c8e39
+
     def _market_status_badge(listing: MarketplaceListing) -> str:
         label, bg, fg = status_styles_market.get(
             listing.status, (listing.status.title(), "#e2e8f0", "#334155")
@@ -8375,18 +8244,15 @@
         status_html = _market_status_badge(listing)
         if listing.status == MARKETPLACE_STATUS_CLAIMED and claimer_name:
             status_html += f"<div class='muted'>By {claimer_name}</div><div class='muted'>{_format_market_ts(listing.claimed_at)}</div>"
-<<<<<<< HEAD
         elif listing.status == MARKETPLACE_STATUS_SUBMITTED:
             status_html += f"<div class='muted'>Submitted {_format_market_ts(listing.submitted_at)}</div>"
             if claimer_name:
                 status_html += f"<div class='muted'>By {claimer_name}</div>"
-=======
->>>>>>> 884c8e39
+
         elif listing.status == MARKETPLACE_STATUS_COMPLETED:
             status_html += f"<div class='muted'>Completed {_format_market_ts(listing.completed_at)}</div>"
         elif listing.status == MARKETPLACE_STATUS_CANCELLED:
             status_html += f"<div class='muted'>Cancelled {_format_market_ts(listing.cancelled_at)}</div>"
-<<<<<<< HEAD
         elif listing.status == MARKETPLACE_STATUS_REJECTED:
             status_html += f"<div class='muted'>Rejected {_format_market_ts(listing.completed_at)}</div>"
             if listing.payout_note:
@@ -8395,9 +8261,7 @@
             listing.offer_cents + listing.chore_award_cents
         )
         total_value = usd(total_value_c)
-=======
-        total_value = usd(listing.offer_cents + listing.chore_award_cents)
->>>>>>> 884c8e39
+
         marketplace_rows.append(
             "<tr>"
             f"<td data-label='Created'>{_format_market_ts(listing.created_at)}</td>"
@@ -8412,14 +8276,11 @@
         or "<tr><td colspan='5' class='muted'>No marketplace activity recorded yet.</td></tr>"
     )
     marketplace_summary = (
-<<<<<<< HEAD
         f"Open {len(marketplace_open)} • Claimed {len(marketplace_claimed)}"
         f" • Submitted {len(marketplace_submitted)}"
         f" • Completed {len(marketplace_completed)} • Cancelled {len(marketplace_cancelled)}"
         f" • Rejected {len(marketplace_rejected)}"
-=======
-        f"Open {len(marketplace_open)} • Claimed {len(marketplace_claimed)} • Completed {len(marketplace_completed)} • Cancelled {len(marketplace_cancelled)}"
->>>>>>> 884c8e39
+
     )
     marketplace_card = (
         "<div class='card'>"
